build: off

environment:
  matrix:
    - APPVEYOR_BUILD_WORKER_IMAGE: Ubuntu
      PYTHON: 3.7
      NUMPY: 1.15
      SCIPY: 1.0.1
      PETSc: 3.9.1

    - APPVEYOR_BUILD_WORKER_IMAGE: Ubuntu
      PYTHON: 3.6
      NUMPY: 1.15
      SCIPY: 1.0.1
      PETSc: 3.9.1

    - APPVEYOR_BUILD_WORKER_IMAGE: Ubuntu
      PYTHON: 2.7
      NUMPY: 1.15
      SCIPY: 1.0.1
      # PETSc: 3.9.1

    - APPVEYOR_BUILD_WORKER_IMAGE: Visual Studio 2015
      PYTHON: 2.7
      # MKL: 2018.0.2  # Math Kernel Library
      NUMPY: 1.15
      SCIPY: 1.0.1

    - APPVEYOR_BUILD_WORKER_IMAGE: Visual Studio 2015
      PYTHON: 3.6
      # MKL: 2018.0.2  # Math Kernel Library
      NUMPY: 1.15
      SCIPY: 1.0.1

  encrypted_74d70a284b7d_key:
    secure: 7u/kPupG0BmwqAJOLeyGMPakwj3lqukKHXsxEP4+6aX+Huu8VH2ZkDNq6GYlaw6HGJHi2JTAal9VDgOpZc9RMlweOrXJiNFWS3Iu0chy+L4=

  encrypted_74d70a284b7d_iv:
    secure: ZvlRNZ0mVCgCzlscRSABvE8CJUdCU2oAE5AucD0GHz3iGWasTe7k6bBswulzhn18

  SNOPT_LOCATION:
    secure: BMuN2XRyyMclCtx+SGQCMNgbtSplR5GnBKRZVvotqd1SO6aNpMyh+Hqv+23+vBMFcN7te93hDiAE5+joj4R+H4sGGyeRb+khsu/sILHZaLQ=

install:
- sh:
    if [ "$encrypted_74d70a284b7d_key" ]; then
      openssl aes-256-cbc -K $encrypted_74d70a284b7d_key -iv $encrypted_74d70a284b7d_iv -in travis_deploy_rsa.enc -out /tmp/travis_deploy_rsa -d;
      eval "$(ssh-agent -s)";
      chmod 600 /tmp/travis_deploy_rsa;
      ssh-add /tmp/travis_deploy_rsa;
      echo -e "Host web543.webfaction.com\n\tStrictHostKeyChecking no\n" >> ~/.ssh/config;
    fi

    sudo add-apt-repository ppa:ubuntu-toolchain-r/test;
    sudo apt-get update;
    sudo apt-get -y install gfortran;
    sudo apt-get -y install libblas-dev;
    sudo apt-get -y install liblapack-dev;
    sudo apt-get -y install libopenmpi-dev;
    sudo apt-get -y install openmpi-bin;

    echo ">>> Building python environment";
    echo " >> Installing conda";
    echo "  > Downloading miniconda";
    wget "https://repo.continuum.io/miniconda/Miniconda${PYTHON:0:1}-4.5.11-Linux-x86_64.sh" -O miniconda.sh;
    chmod +x miniconda.sh;
    echo "  > Installing miniconda";
    ./miniconda.sh -b  -p $HOME/miniconda;
    export PATH=$HOME/miniconda/bin:$PATH;

    echo " >> Creating conda environment";
    conda create --yes -n PY$PYTHON python=$PYTHON;
    source $HOME/miniconda/bin/activate PY$PYTHON;

    echo " >> Installing non-pure Python dependencies from conda";
    conda install --yes numpy=$NUMPY scipy=$SCIPY cython swig;

    pip install --upgrade pip;

    echo " >> Installing forked python packages";
    pip install git+https://github.com/swryan/coveralls-python@work;
    pip install git+https://github.com/OpenMDAO/testflo.git;

    echo " >> Installing pyOptSparse";
    echo "  > Cloning pyOptSparse from OpenMDAO's fork";
    git clone https://github.com/OpenMDAO/pyoptsparse.git;
    cd pyoptsparse;

    if [ "$SNOPT_LOCATION" ] && [ "${PYTHON:0:1}" = "3" ]; then
      cd pyoptsparse/pySNOPT;
      echo "  > Secure copying SNOPT over SSH";
      scp -r "$SNOPT_LOCATION" ./source;
      cd ../..;
    fi

    echo "  > Install pyOptSparse";
    python setup.py install;
    cd ..;

    if [ "$PETSc" ]; then
      echo " >> Installing parallel processing dependencies";
      pip install mpi4py;
      pip install petsc4py==$PETSc;
    fi

    echo ">>> Installing OpenMDAO";
    pip install .[all];
    conda list;

- cmd: if %PYTHON% GTR 3 (set CONDA="C:\\Miniconda3%PYTHON:~2%-x64") else (set CONDA="C:\\Miniconda-x64")
- cmd: set PATH=%CONDA%;%CONDA%\Scripts;%PATH%
- cmd: conda config --set always_yes yes
- cmd: conda update conda
- cmd: conda install python=%PYTHON% numpy=%NUMPY% scipy=%SCIPY% pip --quiet
<<<<<<< HEAD
- cmd: pip install matplotlib
=======
>>>>>>> 1d9264fd
- cmd: pip install git+https://github.com/OpenMDAO/testflo.git
- cmd: cd C:\projects\blue*
- cmd: pip install -e .[all]
- cmd: conda list

test_script:
- sh: testflo . -n 1;
- cmd: testflo . -n 1<|MERGE_RESOLUTION|>--- conflicted
+++ resolved
@@ -112,10 +112,7 @@
 - cmd: conda config --set always_yes yes
 - cmd: conda update conda
 - cmd: conda install python=%PYTHON% numpy=%NUMPY% scipy=%SCIPY% pip --quiet
-<<<<<<< HEAD
-- cmd: pip install matplotlib
-=======
->>>>>>> 1d9264fd
+
 - cmd: pip install git+https://github.com/OpenMDAO/testflo.git
 - cmd: cd C:\projects\blue*
 - cmd: pip install -e .[all]
