--- conflicted
+++ resolved
@@ -83,15 +83,9 @@
             Tuples of the form (start, end) keyed on variable name.
         """
         return {
-<<<<<<< HEAD
-            name: rng
-            for name, rng in meta2range_iter(system._var_abs2meta[vtype].items(),
-                                             size_name='size')
-=======
             name: (start, end)
             for name, start, end in meta2range_iter(system._var_abs2meta[vtype].items(),
                                                     size_name='size')
->>>>>>> c034e2d6
         }
 
     def _initialize(self, system):
