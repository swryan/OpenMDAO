--- conflicted
+++ resolved
@@ -271,31 +271,9 @@
                 self._approx_groups.append((wrt, data, in_idx, vec, vec_idx, directional,
                                             meta['vector']))
 
-<<<<<<< HEAD
-    def _compute_approximations(self, system, jac, total, under_cs):
-        from openmdao.core.component import Component
-
-        # Set system flag that we're under approximation to true
-        system._set_approx_mode(True)
-
-        # Clean vector for results (copy of the outputs or resids)
-        results_array = system._outputs.asarray(True) if total else system._residuals.asarray(True)
-
-        use_parallel_fd = system._num_par_fd > 1 and (system._full_comm is not None and
-                                                      system._full_comm.size > 1)
-        par_fd_w_serial_model = use_parallel_fd and system._num_par_fd == system._full_comm.size
-        num_par_fd = system._num_par_fd if use_parallel_fd else 1
-        is_parallel = use_parallel_fd or system.comm.size > 1
-
-        mycomm = system._full_comm if use_parallel_fd else system.comm
-        jacobian = jac if isinstance(jac, Jacobian) else None
-
-        fd_count = 0
-=======
     def _colored_column_iter(self, system, colored_approx_groups, total):
         """
         Perform colored approximations and yields (column_index, column) for each jac column.
->>>>>>> 42ce2a2f
 
         Parameters
         ----------
