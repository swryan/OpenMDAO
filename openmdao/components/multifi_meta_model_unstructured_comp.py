"""Define the MultiFiMetaModel class."""
from six.moves import range
from itertools import chain

import numpy as np

from openmdao.components.meta_model_unstructured_comp import MetaModelUnStructuredComp
from openmdao.utils.general_utils import warn_deprecation


def _get_name_fi(name, fi_index):
    """
    Generate variable name taking into account fidelity level.

    Parameters
    ----------
    name : str
        base name
    fi_index : int
        fidelity level

    Returns
    -------
    str
        variable name
    """
    if fi_index > 0:
        return "%s_fi%d" % (name, fi_index + 1)
    else:
        return name


class MultiFiMetaModelUnStructuredComp(MetaModelUnStructuredComp):
    """
    Generalize MetaModel to be able to train surrogates with multi-fidelity training inputs.

    For a given number of levels of fidelity **nfi** (given at initialization)
    the corresponding training input variables *train:[invar]_fi[2..nfi]* and
    *train:[outvar]_fi[2..nfi]* are automatically created
    besides the given *train:[invar]* and *train:[outvar]* variables.
    Note the index starts at 2, the index 1 is omitted considering
    the simple name *var* is equivalent to *var_fi1* which is intended
    to be the data of highest fidelity.

    The surrogate models are trained with a list of (m samples, n dim)
    ndarrays built from the various training input data. By convention,
    the fidelities are intended to be ordered from highest to lowest fidelity.
    Obviously for a given level of fidelity corresponding lists
    *train:[var]_fi[n]* have to be of the same size.

    Thus given the initialization::

    >>> mm = MultiFiMetaModelUnStructuredComp(nfi=2)`
    >>> mm.add_input('x1', 0.)
    >>> mm.add_input('x2', 0.)
    >>> mm.add_ouput('y1', 0.)
    >>> mm.add_ouput('y2', 0.)

    the following supplementary training input variables
    ``train:x1_fi2`` and ``train:x2_fi2`` are created together with the classic
    ones ``train:x1`` and ``train:x2`` and the output variables ``train:y1_fi2``
    and ``train:y2_fi2`` are created as well.
    The embedded surrogate for y1 will be trained with a couple (X, Y).

    Where X is the list [X_fi1, X_fi2] where X_fi1 is an (m1, 2) ndarray
    filled with the m1 samples [x1 value, x2 value], X_fi2 is an (m2, 2) ndarray
    filled with the m2 samples [x1_fi2 value, x2_fi2 value]

    Where Y is a list [Y1_fi1, Y1_fi2] where Y1_fi1 is a (m1, 1) ndarray of
    y1 values and Y1_fi2 a (m2, 1) ndarray y1_fi2 values.

    .. note:: when *nfi* ==1 a :class:`MultiFiMetaModelUnStructuredComp` object behaves as
        a :class:`MetaModelUnStructured` object.

    Attributes
    ----------
    _input_sizes : list
        Stores the size of the inputs at each level.
    _nfi : float
        number of levels of fidelity
    """

    def __init__(self, nfi=1, vec_size=1):
        """
        Initialize all attributes.

        Parameters
        ----------
        nfi : float
            number of levels of fidelity
        vec_size : None or int
            Number of points that will be simultaneously predicted by the surrogate.
        """
        super(MultiFiMetaModelUnStructuredComp, self).__init__(vec_size=vec_size)

        self._nfi = nfi

        # generalize MetaModelUnStructured training inputs to a list of training inputs
        self._training_input = nfi * [np.empty(0)]
        self._input_sizes = nfi * [0]

    def add_input(self, name, val=1.0, shape=None, src_indices=None, flat_src_indices=None,
                  units=None, desc='', var_set=0):
        """
        Add an input variable to the component.

        Parameters
        ----------
        name : str
            name of the variable in this component's namespace.
        val : float or list or tuple or ndarray or Iterable
            The initial value of the variable being added in user-defined units.
            Default is 1.0.
        shape : int or tuple or list or None
            Shape of this variable, only required if src_indices not provided and
            val is not an array. Default is None.
        src_indices : int or list of ints or tuple of ints or int ndarray or Iterable or None
            The global indices of the source variable to transfer data from.
            If val is given as an array_like object, the shapes of val and
            src_indices must match. A value of None implies this input depends
            on all entries of source. Default is None.
        flat_src_indices : bool
            If True, each entry of src_indices is assumed to be an index into the
            flattened source.  Otherwise each entry must be a tuple or list of size equal
            to the number of dimensions of the source.
        units : str or None
            Units in which this input variable will be provided to the component
            during execution. Default is None, which means it is unitless.
        desc : str
            description of the variable
        var_set : hashable object
            For advanced users only. ID or color for this variable, relevant for
            reconfigurability. Default is 0.
        """
        item = MultiFiMetaModelUnStructuredComp
        metadata = super(item, self).add_input(name, val, shape=shape, src_indices=src_indices,
                                               flat_src_indices=flat_src_indices, units=units,
                                               desc=desc, var_set=var_set)
        if self.metadata['vec_size'] > 1:
            input_size = metadata['value'][0].size
        else:
            input_size = metadata['value'].size

        self._input_sizes[0] = self._input_size

        # Add train:<invar>_fi<n>
        for fi in range(self._nfi):
            if fi > 0:
                name_with_fi = 'train:' + _get_name_fi(name, fi)
                self.metadata.declare(
                    name_with_fi, default=None, desc='Training data for %s' % name_with_fi)
                self._input_sizes[fi] += input_size

    def add_output(self, name, val=1.0, surrogate=None, shape=None, units=None, res_units=None,
                   desc='', lower=None, upper=None, ref=1.0, ref0=0.0, res_ref=1.0, var_set=0):
        """
        Add an output variable to the component.

        Parameters
        ----------
        name : str
            name of the variable in this component's namespace.
        val : float or list or tuple or ndarray
            The initial value of the variable being added in user-defined units. Default is 1.0.
        surrogate : SurrogateModel
            Surrogate model to use.
        shape : int or tuple or list or None
            Shape of this variable, only required if val is not an array.
            Default is None.
        units : str or None
            Units in which the output variables will be provided to the component during execution.
            Default is None, which means it has no units.
        res_units : str or None
            Units in which the residuals of this output will be given to the user when requested.
            Default is None, which means it has no units.
        desc : str
            description of the variable.
        lower : float or list or tuple or ndarray or Iterable or None
            lower bound(s) in user-defined units. It can be (1) a float, (2) an array_like
            consistent with the shape arg (if given), or (3) an array_like matching the shape of
            val, if val is array_like. A value of None means this output has no lower bound.
            Default is None.
        upper : float or list or tuple or ndarray or or Iterable None
            upper bound(s) in user-defined units. It can be (1) a float, (2) an array_like
            consistent with the shape arg (if given), or (3) an array_like matching the shape of
            val, if val is array_like. A value of None means this output has no upper bound.
            Default is None.
        ref : float
            Scaling parameter. The value in the user-defined units of this output variable when
            the scaled value is 1. Default is 1.
        ref0 : float
            Scaling parameter. The value in the user-defined units of this output variable when
            the scaled value is 0. Default is 0.
        res_ref : float
            Scaling parameter. The value in the user-defined res_units of this output's residual
            when the scaled value is 1. Default is 1.
        var_set : hashable object
            For advanced users only. ID or color for this variable, relevant for reconfigurability.
            Default is 0.
        """
        super(MultiFiMetaModelUnStructuredComp, self).add_output(name, val, shape=shape,
                                                                 units=units, res_units=res_units,
                                                                 desc=desc, lower=lower,
                                                                 upper=upper, ref=ref,
                                                                 ref0=ref0, res_ref=res_ref,
                                                                 var_set=var_set,
                                                                 surrogate=surrogate)
        self._training_output[name] = self._nfi * [np.empty(0)]

        # Add train:<outvar>_fi<n>
        for fi in range(self._nfi):
            if fi > 0:
                name_with_fi = 'train:' + _get_name_fi(name, fi)
                self.metadata.declare(
                    name_with_fi, default=None, desc='Training data for %s' % name_with_fi)

    def _train(self):
        """
        Override MetaModelUnStructured _train method to take into account multi-fidelity input data.
        """
        if self._nfi == 1:
            # shortcut: fallback to base class behaviour immediatly
            super(MultiFiMetaModelUnStructuredComp, self)._train()
            return

        num_sample = self._nfi * [None]
        for name_root, _ in chain(self._surrogate_input_names, self._surrogate_output_names):
            for fi in range(self._nfi):
                name = _get_name_fi(name_root, fi)
                val = self.metadata['train:' + name]
                if num_sample[fi] is None:
                    num_sample[fi] = len(val)
                elif len(val) != num_sample[fi]:
                    msg = "MultiFiMetaModelUnStructured: Each variable must have the same number"\
                          " of training points. Expected {0} but found {1} "\
                          "points for '{2}'."\
                          .format(num_sample[fi], len(val), name)
                    raise RuntimeError(msg)

<<<<<<< HEAD
        for name, shape in self._surrogate_output_names:
            for fi in range(self._nfi):
                name = _get_name_fi(name, fi)
                val = self.metadata['train:' + name]
                if len(val) != num_sample[fi]:
                    msg = "MetaModelUnStructured: Each variable must have the same number" \
                          " of training points. Expected {0} but found {1} " \
                          "points for '{2}'." \
                        .format(num_sample[fi], len(val), name)
                    raise RuntimeError(msg)

=======
>>>>>>> 62ef7265
        inputs = [np.zeros((num_sample[fi], self._input_sizes[fi]))
                  for fi in range(self._nfi)]

        # add training data for each input
        idx = self._nfi * [0]
        for name_root, sz in self._surrogate_input_names:
            for fi in range(self._nfi):
<<<<<<< HEAD
                name = _get_name_fi(name, fi)
=======
                name = _get_name_fi(name_root, fi)
>>>>>>> 62ef7265
                val = self.metadata['train:' + name]
                if isinstance(val[0], float):
                    inputs[fi][:, idx[fi]] = val
                    idx[fi] += 1
                else:
                    for row_idx, v in enumerate(val):
                        v = np.asarray(v)
                        inputs[fi][row_idx, idx[fi]:idx[fi] + sz] = v.flat

        # add training data for each output
        outputs = self._nfi * [None]
<<<<<<< HEAD
        for name, shape in self._surrogate_output_names:
            output_size = np.prod(shape)
            for fi in range(self._nfi):
                name_fi = _get_name_fi(name, fi)
                outputs[fi] = np.zeros((num_sample[fi], output_size))

                val = self.metadata['train:' + name_fi]

                if isinstance(val[0], float):
                    outputs[fi][:, 0] = val
                else:
                    for row_idx, v in enumerate(val):
                        v = np.asarray(v)
                        outputs[fi][row_idx, :] = v.flat

            self._training_output[name] = []
            self._training_output[name].extend(outputs)

            surrogate = self._metadata(name).get('surrogate')
            if surrogate is None:
                raise RuntimeError("Metamodel '%s': No surrogate specified for output '%s'"
                                   % (self.pathname, name))
            else:
                surrogate.train_multifi(inputs, self._training_output[name])

=======
        for name_root, shape in self._surrogate_output_names:
            output_size = np.prod(shape)
            for fi in range(self._nfi):
                name_fi = _get_name_fi(name_root, fi)
                outputs[fi] = np.zeros((num_sample[fi], output_size))

                val = self.metadata['train:' + name_fi]

                if isinstance(val[0], float):
                    outputs[fi][:, 0] = val
                else:
                    for row_idx, v in enumerate(val):
                        v = np.asarray(v)
                        outputs[fi][row_idx, :] = v.flat

            self._training_output[name] = []
            self._training_output[name].extend(outputs)

            surrogate = self._metadata(name_root).get('surrogate')
            if surrogate is None:
                msg = "MultiFiMetaModelUnStructured '{}': No surrogate specified for output '{}'"
                raise RuntimeError(msg.format(self.pathname, name_root))
            else:
                surrogate.train_multifi(inputs, self._training_output[name])

>>>>>>> 62ef7265
        self._training_input = inputs
        self.train = False


class MultiFiMetaModel(MultiFiMetaModelUnStructuredComp):
    """
    Deprecated.
    """

    def __init__(self, *args, **kwargs):
        """
        Capture Initialize to throw warning.

        Parameters
        ----------
        *args : list
            Deprecated arguments.
        **kwargs : dict
            Deprecated arguments.
        """
        warn_deprecation("'MultiFiMetaModel' component has been deprecated. Use "
                         "'MultiFiMetaModelUnStructuredComp' instead.")
        super(MultiFiMetaModel, self).__init__(*args, **kwargs)


class MultiFiMetaModelUnStructured(MultiFiMetaModelUnStructuredComp):
    """
    Deprecated.
    """

    def __init__(self, *args, **kwargs):
        """
        Capture Initialize to throw warning.

        Parameters
        ----------
        *args : list
            Deprecated arguments.
        **kwargs : dict
            Deprecated arguments.
        """
        warn_deprecation("'MultiFiMetaModelUnStructured' has been deprecated. Use "
                         "'MultiFiMetaModelUnStructuredComp' instead.")
        super(MultiFiMetaModelUnStructured, self).__init__(*args, **kwargs)<|MERGE_RESOLUTION|>--- conflicted
+++ resolved
@@ -237,20 +237,6 @@
                           .format(num_sample[fi], len(val), name)
                     raise RuntimeError(msg)
 
-<<<<<<< HEAD
-        for name, shape in self._surrogate_output_names:
-            for fi in range(self._nfi):
-                name = _get_name_fi(name, fi)
-                val = self.metadata['train:' + name]
-                if len(val) != num_sample[fi]:
-                    msg = "MetaModelUnStructured: Each variable must have the same number" \
-                          " of training points. Expected {0} but found {1} " \
-                          "points for '{2}'." \
-                        .format(num_sample[fi], len(val), name)
-                    raise RuntimeError(msg)
-
-=======
->>>>>>> 62ef7265
         inputs = [np.zeros((num_sample[fi], self._input_sizes[fi]))
                   for fi in range(self._nfi)]
 
@@ -258,11 +244,7 @@
         idx = self._nfi * [0]
         for name_root, sz in self._surrogate_input_names:
             for fi in range(self._nfi):
-<<<<<<< HEAD
-                name = _get_name_fi(name, fi)
-=======
                 name = _get_name_fi(name_root, fi)
->>>>>>> 62ef7265
                 val = self.metadata['train:' + name]
                 if isinstance(val[0], float):
                     inputs[fi][:, idx[fi]] = val
@@ -274,11 +256,10 @@
 
         # add training data for each output
         outputs = self._nfi * [None]
-<<<<<<< HEAD
-        for name, shape in self._surrogate_output_names:
+        for name_root, shape in self._surrogate_output_names:
             output_size = np.prod(shape)
             for fi in range(self._nfi):
-                name_fi = _get_name_fi(name, fi)
+                name_fi = _get_name_fi(name_root, fi)
                 outputs[fi] = np.zeros((num_sample[fi], output_size))
 
                 val = self.metadata['train:' + name_fi]
@@ -293,32 +274,6 @@
             self._training_output[name] = []
             self._training_output[name].extend(outputs)
 
-            surrogate = self._metadata(name).get('surrogate')
-            if surrogate is None:
-                raise RuntimeError("Metamodel '%s': No surrogate specified for output '%s'"
-                                   % (self.pathname, name))
-            else:
-                surrogate.train_multifi(inputs, self._training_output[name])
-
-=======
-        for name_root, shape in self._surrogate_output_names:
-            output_size = np.prod(shape)
-            for fi in range(self._nfi):
-                name_fi = _get_name_fi(name_root, fi)
-                outputs[fi] = np.zeros((num_sample[fi], output_size))
-
-                val = self.metadata['train:' + name_fi]
-
-                if isinstance(val[0], float):
-                    outputs[fi][:, 0] = val
-                else:
-                    for row_idx, v in enumerate(val):
-                        v = np.asarray(v)
-                        outputs[fi][row_idx, :] = v.flat
-
-            self._training_output[name] = []
-            self._training_output[name].extend(outputs)
-
             surrogate = self._metadata(name_root).get('surrogate')
             if surrogate is None:
                 msg = "MultiFiMetaModelUnStructured '{}': No surrogate specified for output '{}'"
@@ -326,7 +281,6 @@
             else:
                 surrogate.train_multifi(inputs, self._training_output[name])
 
->>>>>>> 62ef7265
         self._training_input = inputs
         self.train = False
 
