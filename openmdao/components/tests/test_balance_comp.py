--- conflicted
+++ resolved
@@ -80,16 +80,10 @@
         prob.setup()
 
         prob.run_model()
-<<<<<<< HEAD
         meta = prob.model._var_abs2meta
-        self.assertEqual(meta['balance.x']['units'], 'm')
-        self.assertEqual(meta['balance.rhs:x']['units'], 'm')
-        self.assertEqual(meta['balance.lhs:x']['units'], 'm')
-=======
-        self.assertEqual(prob._metadata['meta']['output']['balance.x']['units'], 'm')
-        self.assertEqual(prob._metadata['meta']['input']['balance.rhs:x']['units'], 'm')
-        self.assertEqual(prob._metadata['meta']['input']['balance.lhs:x']['units'], 'm')
->>>>>>> c1d3622f
+        self.assertEqual(meta['output']['balance.x']['units'], 'm')
+        self.assertEqual(meta['input']['balance.rhs:x']['units'], 'm')
+        self.assertEqual(meta['input']['balance.lhs:x']['units'], 'm')
 
     def test_create_on_init(self):
 
