"""Define the ExplicitComponent class."""

from __future__ import division

import inspect

import numpy as np
from six import itervalues, iteritems
from itertools import product

from openmdao.core.component import Component
from openmdao.utils.class_util import overrides_method
from openmdao.utils.general_utils import warn_deprecation
from openmdao.jacobians.assembled_jacobian import SUBJAC_META_DEFAULTS
from openmdao.recorders.recording_iteration_stack import Recording


class ExplicitComponent(Component):
    """
    Class to inherit from when all output variables are explicit.
    """

    def __init__(self, **kwargs):
        """
        Check if we are matrix-free.

        Parameters
        ----------
        **kwargs : dict of keyword arguments
            available here and in all descendants of this system.
        """
        super(ExplicitComponent, self).__init__(**kwargs)

        if overrides_method('compute_jacvec_product', self, ExplicitComponent):
            self.matrix_free = True

    def _setup_partials(self, recurse=True):
        """
        Call setup_partials in components.

        Parameters
        ----------
        recurse : bool
            Whether to call this method in subsystems.
        """
        super(ExplicitComponent, self)._setup_partials()

        abs2meta_out = self._var_abs2meta['output']
        abs2prom_out = self._var_abs2prom['output']

        # Note: These declare calls are outside of setup_partials so that users do not have to
        # call the super version of setup_partials. This is still post-setup.
        other_names = []
        for out_abs in self._var_abs_names['output']:
            meta = abs2meta_out[out_abs]
            out_name = abs2prom_out[out_abs]
            size = np.prod(meta['shape'])
            arange = np.arange(size)

            # No need to FD outputs wrt other outputs
            abs_key = (out_abs, out_abs)
            if abs_key in self._subjacs_info:
                if 'method' in self._subjacs_info[abs_key]:
                    del self._subjacs_info[abs_key]['method']
            self._declare_partials(out_name, out_name, rows=arange, cols=arange, val=1.)
            for other_name in other_names:
                self._declare_partials(out_name, other_name, dependent=False)
                self._declare_partials(other_name, out_name, dependent=False)
            other_names.append(out_name)

    def add_output(self, name, val=1.0, shape=None, units=None, res_units=None, desc='',
                   lower=None, upper=None, ref=1.0, ref0=0.0, res_ref=None, var_set=0):
        """
        Add an output variable to the component.

        For ExplicitComponent, res_ref defaults to the value in res unless otherwise specified.

        Parameters
        ----------
        name : str
            name of the variable in this component's namespace.
        val : float or list or tuple or ndarray
            The initial value of the variable being added in user-defined units. Default is 1.0.
        shape : int or tuple or list or None
            Shape of this variable, only required if val is not an array.
            Default is None.
        units : str or None
            Units in which the output variables will be provided to the component during execution.
            Default is None, which means it has no units.
        res_units : str or None
            Units in which the residuals of this output will be given to the user when requested.
            Default is None, which means it has no units.
        desc : str
            description of the variable.
        lower : float or list or tuple or ndarray or None
            lower bound(s) in user-defined units. It can be (1) a float, (2) an array_like
            consistent with the shape arg (if given), or (3) an array_like matching the shape of
            val, if val is array_like. A value of None means this output has no lower bound.
            Default is None.
        upper : float or list or tuple or ndarray or None
            upper bound(s) in user-defined units. It can be (1) a float, (2) an array_like
            consistent with the shape arg (if given), or (3) an array_like matching the shape of
            val, if val is array_like. A value of None means this output has no upper bound.
            Default is None.
        ref : float
            Scaling parameter. The value in the user-defined units of this output variable when
            the scaled value is 1. Default is 1.
        ref0 : float
            Scaling parameter. The value in the user-defined units of this output variable when
            the scaled value is 0. Default is 0.
        res_ref : float
            Scaling parameter. The value in the user-defined res_units of this output's residual
            when the scaled value is 1. Default is None, which means residual scaling matches
            output scaling.
        var_set : hashable object
            For advanced users only. ID or color for this variable, relevant for reconfigurability.
            Default is 0.

        Returns
        -------
        dict
            metadata for added variable
        """
        if res_ref is None:
            res_ref = ref

        if inspect.stack()[1][3] == '__init__':
            warn_deprecation("In the future, the 'add_output' method must be "
                             "called from 'setup' rather than "
                             "in the '__init__' function.")

        return super(ExplicitComponent, self).add_output(name,
                                                         val=val, shape=shape, units=units,
                                                         res_units=res_units, desc=desc,
                                                         lower=lower, upper=upper,
                                                         ref=ref, ref0=ref0, res_ref=res_ref,
                                                         var_set=var_set)

    def _negate_jac(self):
        """
        Negate this component's part of the jacobian.
        """
        if self._jacobian._subjacs:
            for res_name in self._var_abs_names['output']:
                for in_name in self._var_abs_names['input']:
                    abs_key = (res_name, in_name)
                    if abs_key in self._jacobian._subjacs:
                        self._jacobian._multiply_subjac(abs_key, -1.)

    def _set_partials_meta(self):
        """
        Set subjacobian info into our jacobian.
        """
        with self.jacobian_context() as J:
            outputs = self._var_abs_names['output']
            inputs = self._var_abs_names['input']

            for wrt_name, wrt_vars in (('output', outputs), ('input', inputs)):
                for abs_key in product(outputs, wrt_vars):
                    meta = self._subjacs_info.get(abs_key, SUBJAC_META_DEFAULTS.copy())
                    dependent = meta['dependent']
                    if meta['value'] is None and dependent:
                        out_size = np.product(self._var_abs2meta['output'][abs_key[0]]['shape'])
                        in_size = np.product(self._var_abs2meta[wrt_name][abs_key[1]]['shape'])
                        meta['value'] = np.zeros((out_size, in_size))

                    J._set_partials_meta(abs_key, meta, wrt_name == 'input')

                    method = meta.get('method', False)
                    if method and dependent:
                        self._approx_schemes[method].add_approximation(abs_key, meta)

        for approx in itervalues(self._approx_schemes):
            approx._init_approximations()

    def _apply_nonlinear(self):
        """
        Compute residuals. The model is assumed to be in a scaled state.
        """
<<<<<<< HEAD
        with Recording(self.pathname + '._apply_nonlinear', self.iter_count, self):
            with self._unscaled_context(
                    outputs=[self._outputs], residuals=[self._residuals]):
                self._residuals.set_vec(self._outputs)
                self.compute(self._inputs, self._outputs)
                self._residuals -= self._outputs
                self._outputs += self._residuals
=======
        with self._unscaled_context(
                outputs=[self._outputs], residuals=[self._residuals]):
            self._residuals.set_vec(self._outputs)
            self.compute(self._inputs, self._outputs)

            # Restore any complex views if under complex step.
            if self._outputs._vector_info._under_complex_step:
                for vec in [self._outputs, self._residuals]:
                    vec._remove_complex_views()

            self._residuals -= self._outputs
            self._outputs += self._residuals
>>>>>>> 9f88fe9f

    def _solve_nonlinear(self):
        """
        Compute outputs. The model is assumed to be in a scaled state.

        Returns
        -------
        boolean
            Failure flag; True if failed to converge, False is successful.
        float
            absolute error.
        float
            relative error.
        """
        super(ExplicitComponent, self)._solve_nonlinear()

        with Recording(self.pathname + '._solve_nonlinear', self.iter_count, self):
            with self._unscaled_context(
                    outputs=[self._outputs], residuals=[self._residuals]):
                self._residuals.set_const(0.0)
                failed = self.compute(self._inputs, self._outputs)
        return bool(failed), 0., 0.

    def _apply_linear(self, vec_names, mode, scope_out=None, scope_in=None):
        """
        Compute jac-vec product. The model is assumed to be in a scaled state.

        Parameters
        ----------
        vec_names : [str, ...]
            list of names of the right-hand-side vectors.
        mode : str
            'fwd' or 'rev'.
        scope_out : set or None
            Set of absolute output names in the scope of this mat-vec product.
            If None, all are in the scope.
        scope_in : set or None
            Set of absolute input names in the scope of this mat-vec product.
            If None, all are in the scope.
        """
        with Recording(self.pathname + '._apply_linear', self.iter_count, self):
            for vec_name in vec_names:
                with self._matvec_context(vec_name, scope_out, scope_in, mode) as vecs:
                    d_inputs, d_outputs, d_residuals = vecs

                    # Jacobian and vectors are all scaled, unitless
                    with self.jacobian_context() as J:
                        J._apply(d_inputs, d_outputs, d_residuals, mode)

                    # Jacobian and vectors are all unscaled, dimensional
                    with self._unscaled_context(
                            outputs=[self._outputs], residuals=[d_residuals]):
                        d_residuals *= -1.0
                        self.compute_jacvec_product(self._inputs, self._outputs,
                                                    d_inputs, d_residuals, mode)
                        d_residuals *= -1.0

    def _solve_linear(self, vec_names, mode):
        """
        Apply inverse jac product. The model is assumed to be in a scaled state.

        Parameters
        ----------
        vec_names : [str, ...]
            list of names of the right-hand-side vectors.
        mode : str
            'fwd' or 'rev'.

        Returns
        -------
        boolean
            Failure flag; True if failed to converge, False is successful.
        float
            absolute error.
        float
            relative error.
        """
        with Recording(self.pathname + '._solve_linear', self.iter_count, self):
            for vec_name in vec_names:
                d_outputs = self._vectors['output'][vec_name]
                d_residuals = self._vectors['residual'][vec_name]

                with self._unscaled_context(
                        outputs=[d_outputs], residuals=[d_residuals]):
                    if mode == 'fwd':
                        d_outputs.set_vec(d_residuals)
                    elif mode == 'rev':
                        d_residuals.set_vec(d_outputs)
        return False, 0., 0.

    def _linearize(self, do_nl=False, do_ln=False):
        """
        Compute jacobian / factorization. The model is assumed to be in a scaled state.

        Parameters
        ----------
        do_nl : boolean
            Flag indicating if the nonlinear solver should be linearized.
        do_ln : boolean
            Flag indicating if the linear solver should be linearized.
        """
        with self.jacobian_context() as J:
            with self._unscaled_context(
                    outputs=[self._outputs], residuals=[self._residuals]):
                # Since the residuals are already negated, this call should come before negate_jac
                # Additionally, computing the approximation before the call to compute_partials
                # allows users to override FD'd values.
                for approximation in itervalues(self._approx_schemes):
                    approximation.compute_approximations(self, jac=J)

                # negate constant subjacs (and others that will get overwritten)
                # back to normal
                self._negate_jac()
                self.compute_partials(self._inputs, self._outputs, J)

                # re-negate the jacobian
                self._negate_jac()

            if self._owns_assembled_jac or self._views_assembled_jac:
                J._update()

    def compute(self, inputs, outputs):
        """
        Compute outputs given inputs. The model is assumed to be in an unscaled state.

        Parameters
        ----------
        inputs : Vector
            unscaled, dimensional input variables read via inputs[key]
        outputs : Vector
            unscaled, dimensional output variables read via outputs[key]

        Returns
        -------
        bool or None
            None or False if run successfully; True if there was a failure.
        """
        pass

    def compute_partials(self, inputs, outputs, partials):
        """
        Compute sub-jacobian parts. The model is assumed to be in an unscaled state.

        Parameters
        ----------
        inputs : Vector
            unscaled, dimensional input variables read via inputs[key]
        outputs : Vector
            unscaled, dimensional output variables read via outputs[key]
        partials : Jacobian
            sub-jac components written to partials[output_name, input_name]
        """
        pass

    def compute_jacvec_product(self, inputs, outputs,
                               d_inputs, d_outputs, mode):
        r"""
        Compute jac-vector product. The model is assumed to be in an unscaled state.

        If mode is:
            'fwd': d_inputs \|-> d_outputs

            'rev': d_outputs \|-> d_inputs

        Parameters
        ----------
        inputs : Vector
            unscaled, dimensional input variables read via inputs[key]
        outputs : Vector
            unscaled, dimensional output variables read via outputs[key]
        d_inputs : Vector
            see inputs; product must be computed only if var_name in d_inputs
        d_outputs : Vector
            see outputs; product must be computed only if var_name in d_outputs
        mode : str
            either 'fwd' or 'rev'
        """
        pass<|MERGE_RESOLUTION|>--- conflicted
+++ resolved
@@ -177,28 +177,19 @@
         """
         Compute residuals. The model is assumed to be in a scaled state.
         """
-<<<<<<< HEAD
         with Recording(self.pathname + '._apply_nonlinear', self.iter_count, self):
             with self._unscaled_context(
                     outputs=[self._outputs], residuals=[self._residuals]):
                 self._residuals.set_vec(self._outputs)
                 self.compute(self._inputs, self._outputs)
+
+                # Restore any complex views if under complex step.
+                if self._outputs._vector_info._under_complex_step:
+                    for vec in [self._outputs, self._residuals]:
+                        vec._remove_complex_views()
+
                 self._residuals -= self._outputs
                 self._outputs += self._residuals
-=======
-        with self._unscaled_context(
-                outputs=[self._outputs], residuals=[self._residuals]):
-            self._residuals.set_vec(self._outputs)
-            self.compute(self._inputs, self._outputs)
-
-            # Restore any complex views if under complex step.
-            if self._outputs._vector_info._under_complex_step:
-                for vec in [self._outputs, self._residuals]:
-                    vec._remove_complex_views()
-
-            self._residuals -= self._outputs
-            self._outputs += self._residuals
->>>>>>> 9f88fe9f
 
     def _solve_nonlinear(self):
         """
