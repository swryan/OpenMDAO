from __future__ import print_function
import unittest
import numpy as np
from openmdao.utils.mpi import MPI
import traceback

from openmdao.api import Problem
from openmdao.api import ExplicitComponent, IndepVarComp
from openmdao.api import NonlinearRunOnce, LinearRunOnce

try:
    from openmdao.vectors.petsc_vector import PETScVector
except ImportError:
    PETScVector = None


class Comp(ExplicitComponent):
    def initialize(self):
        self.options['distributed'] = True

    def setup(self):
        irank = self.comm.Get_rank()
        if irank ==1:
            node_size = 0
        else:
            node_size = 3

        n_list = self.comm.allgather(node_size)
        n1 = np.sum(n_list[:irank])
        n2 = np.sum(n_list[:irank+1])

        self.add_input( 'x',shape=node_size,src_indices=np.arange(n1,n2,dtype=int))
        self.add_output('y',shape=node_size)

    def compute(self,inputs,outputs):
        outputs['y'] = inputs['x'] + 1.0


<<<<<<< HEAD
@unittest.skipUnless(MPI and PETScVector, "MPI and PETSc are required.")
=======
@unittest.skipIf(MPI is None or PETScVector is None, "only run with MPI and PETSc.")
>>>>>>> 03393731
class TestSrcIndices(unittest.TestCase):
    N_PROCS = 4

    def test_zero_src_indices(self):
        prob = Problem()
        model = prob.model
        model.nonlinear_solver = NonlinearRunOnce()
        model.linear_solver = LinearRunOnce()

        model.add_subsystem('comp1',Comp())
        model.add_subsystem('comp2',Comp())
        model.connect('comp1.y','comp2.x')
        model.connect('comp2.y','comp1.x')

        prob.setup()
        prob.run_model()

        if model.comm.rank == 1:
            np.testing.assert_almost_equal(model.comp1._outputs['y'], np.array([]))
            np.testing.assert_almost_equal(model.comp2._outputs['y'], np.array([]))
        else:
            np.testing.assert_almost_equal(model.comp1._outputs['y'], np.ones(3) * 2.)
            np.testing.assert_almost_equal(model.comp2._outputs['y'], np.ones(3) * 3.)
<|MERGE_RESOLUTION|>--- conflicted
+++ resolved
@@ -36,11 +36,7 @@
         outputs['y'] = inputs['x'] + 1.0
 
 
-<<<<<<< HEAD
 @unittest.skipUnless(MPI and PETScVector, "MPI and PETSc are required.")
-=======
-@unittest.skipIf(MPI is None or PETScVector is None, "only run with MPI and PETSc.")
->>>>>>> 03393731
 class TestSrcIndices(unittest.TestCase):
     N_PROCS = 4
 
