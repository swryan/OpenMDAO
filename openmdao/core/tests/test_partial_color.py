--- conflicted
+++ resolved
@@ -1037,12 +1037,8 @@
                 rows = [1,3,4]
                 _check_total_matrix(model, derivs, sparsity[rows, :], method)
 
+    @unittest.skipUnless(OPTIMIZER, 'requires pyoptsparse SLSQP.')
     @parameterized.expand(itertools.product(['fd', 'cs'],[True, False]), name_func=parameterized_name)
-    @unittest.skipUnless(OPTIMIZER, 'requires pyoptsparse SLSQP.')
-<<<<<<< HEAD
-    @parameterized.expand(itertools.product(['fd', 'cs'],[True, False]), name_func=parameterized_name)
-=======
->>>>>>> 5efdc029
     def test_totals_of_wrt_indices(self, method, sparse_partials):
         prob = Problem(name=f'test_totals_of_wrt_indices_{method}_{sparse_partials}')
         model = prob.model = CounterGroup()
