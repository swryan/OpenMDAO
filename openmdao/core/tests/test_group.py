--- conflicted
+++ resolved
@@ -2455,14 +2455,6 @@
         else:
             self.fail('Exception expected.')
 
-<<<<<<< HEAD
-        self.prob.model._raise_connection_errors = False
-
-        with assert_warning(UserWarning, msg):
-            self.prob.setup()
-
-=======
->>>>>>> 8ba9df10
     def test_bad_indices_index(self):
         self.prob._name = 'bad_indices_index'
         # the index value within src_indices is outside the valid range for the source
