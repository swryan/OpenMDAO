--- conflicted
+++ resolved
@@ -162,16 +162,10 @@
 
         model.add_subsystem('comp', Paraboloid())
 
-<<<<<<< HEAD
-=======
         model.set_input_defaults('comp.x', 3.0)
         model.set_input_defaults('comp.y', -4.0)
 
->>>>>>> e5a2e534
-        prob.setup()
-
-        prob.set_val('comp.x', 3.0)
-        prob.set_val('comp.y', -4.0)
+        prob.setup()
 
         prob.run_model()
 
@@ -192,20 +186,14 @@
 
         model.add_subsystem('comp', Paraboloid())
 
-<<<<<<< HEAD
-=======
         model.set_input_defaults('comp.x', 3.0)
         model.set_input_defaults('comp.y', -4.0)
 
->>>>>>> e5a2e534
         model.add_design_var('comp.x', 3.0, ref0=50.0)
         model.add_design_var('comp.y', -4.0)
         model.add_objective('comp.f_xy')
 
         prob.setup()
-
-        prob.set_val('comp.x', 3.0)
-        prob.set_val('comp.y', -4.0)
 
         prob.run_model()
 
