"""Define the Problem class and a FakeComm class for non-MPI users."""

import __main__
import shutil

import sys
import pprint
import os
import weakref
import pathlib
import textwrap
import traceback
import time
import atexit

from collections import defaultdict, namedtuple
from itertools import product, chain

from io import StringIO, TextIOBase

import numpy as np
import scipy.sparse as sparse

from openmdao.core.constants import _SetupStatus
from openmdao.core.component import Component
from openmdao.core.driver import Driver, record_iteration
from openmdao.core.explicitcomponent import ExplicitComponent
from openmdao.core.system import System
from openmdao.core.group import Group
from openmdao.core.total_jac import _TotalJacInfo
from openmdao.core.constants import _DEFAULT_COLORING_DIR, _DEFAULT_OUT_STREAM, \
    _UNDEFINED
from openmdao.jacobians.dictionary_jacobian import _CheckingJacobian
from openmdao.approximation_schemes.complex_step import ComplexStep
from openmdao.approximation_schemes.finite_difference import FiniteDifference
from openmdao.solvers.solver import SolverInfo
from openmdao.vectors.default_vector import DefaultVector
from openmdao.error_checking.check_config import _default_checks, _all_checks, \
    _all_non_redundant_checks
from openmdao.recorders.recording_iteration_stack import _RecIteration
from openmdao.recorders.recording_manager import RecordingManager, record_viewer_data, \
    record_model_options
from openmdao.utils.mpi import MPI, FakeComm, multi_proc_exception_check, check_mpi_env
from openmdao.utils.name_maps import name2abs_names
from openmdao.utils.options_dictionary import OptionsDictionary
from openmdao.utils.units import simplify_unit
from openmdao.utils.name_maps import abs_key2rel_key
from openmdao.utils.logger_utils import get_logger, TestLogger
from openmdao.utils.hooks import _setup_hooks, _reset_all_hooks
from openmdao.utils.record_util import create_local_meta
from openmdao.utils.array_utils import scatter_dist_to_local
from openmdao.utils.class_util import overrides_method
from openmdao.utils.reports_system import get_reports_to_activate, activate_reports, \
    clear_reports, _load_report_plugins
from openmdao.utils.general_utils import pad_name, LocalRangeIterable, \
    _find_dict_meta, env_truthy, add_border, match_includes_excludes, inconsistent_across_procs, \
    ProblemMetaclass
from openmdao.utils.om_warnings import issue_warning, DerivativesWarning, warn_deprecation, \
    OMInvalidCheckDerivativesOptionsWarning
import openmdao.utils.coloring as coloring_mod
from openmdao.utils.file_utils import _get_outputs_dir, text2html, get_work_dir
from openmdao.visualization.tables.table_builder import generate_table

try:
    from openmdao.vectors.petsc_vector import PETScVector
except ImportError:
    PETScVector = None

from openmdao.utils.name_maps import rel_key2abs_key, rel_name2abs_name


CITATION = """@article{openmdao_2019,
    Author={Justin S. Gray and John T. Hwang and Joaquim R. R. A.
            Martins and Kenneth T. Moore and Bret A. Naylor},
    Title="{OpenMDAO: An Open-Source Framework for Multidisciplinary
            Design, Analysis, and Optimization}",
    Journal="{Structural and Multidisciplinary Optimization}",
    Year={2019},
    Publisher={Springer},
    pdf={http://openmdao.org/pubs/openmdao_overview_2019.pdf},
    note= {In Press}
    }"""


# Used for naming Problems when no explicit name is given
# Also handles sub problems
_problem_names = []

# Used to keep track of the current Problem tree if there are any subproblems
_prob_setup_stack = []


def _clear_problem_names():
    global _problem_names
    _problem_names = []
    _reset_all_hooks()


def _get_top_script():
    """
    Return the absolute pathname of the top level script.

    Returns
    -------
    Path or None
        The absolute path, or None if it can't be resolved.
    """
    try:
        return pathlib.Path(__main__.__file__).resolve()
    except Exception:
        # this will error out in some cases, e.g. inside of a jupyter notebook, so just
        # return None in that case.
        pass


def _default_prob_name():
    """
    Return the default problem name.

    Returns
    -------
    str
        The default problem name.
    """
    def_prob_name = os.environ.get('OPENMDAO_DEFAULT_PROBLEM', '')
    if def_prob_name:
        return def_prob_name

    name = _get_top_script()
    if name is None or env_truthy('TESTFLO_RUNNING'):
        return 'problem'

    return name.stem


class Problem(object, metaclass=ProblemMetaclass):
    """
    Top-level container for the systems and drivers.

    Parameters
    ----------
    model : <System> or None
        The top-level <System>. If not specified, an empty <Group> will be created.
    driver : <Driver> or None
        The driver for the problem. If not specified, a simple "Run Once" driver will be used.
    comm : MPI.Comm or <FakeComm> or None
        The MPI communicator for this Problem. If not specified, comm will be MPI.COMM_WORLD if
        MPI is active, else it will be None.
    name : str
        Problem name. Can be used to specify a Problem instance when multiple Problems
        exist.
    reports : str, bool, None, _UNDEFINED
        If _UNDEFINED, the OPENMDAO_REPORTS variable is used. Defaults to _UNDEFINED.
        If given, reports overrides OPENMDAO_REPORTS. If boolean, enable/disable all reports.
        Since none is acceptable in the environment variable, a value of reports=None
        is equivalent to reports=False. Otherwise, reports may be a sequence of
        strings giving the names of the reports to run.
    **options : named args
        All remaining named args are converted to options.

    Attributes
    ----------
    model : <System>
        Pointer to the top-level <System> object (root node in the tree).
    comm : MPI.Comm or <FakeComm>
        The global communicator.
    _driver : <Driver>
        Slot for the driver. The default driver is `Driver`, which just runs
        the model once.
    _mode : 'fwd' or 'rev'
        Derivatives calculation mode, 'fwd' for forward, and 'rev' for
        reverse (adjoint).
    _orig_mode : 'fwd', 'rev', or 'auto'
        Derivatives calculation mode assigned by the user.  If set to 'auto', _mode will be
        automatically assigned to 'fwd' or 'rev' based on relative sizes of design variables vs.
        responses.
    cite : str
        Listing of relevant citations that should be referenced when
        publishing work that uses this class.
    options : <OptionsDictionary>
        Dictionary with general options for the problem.
    model_options : dict
        A  dictionary of options to be passed to subsystems in the problem's model during
        the setup process.
        This dictionary is keyed by a path pattern string, and the associated value for each path
        pattern is a dictionary of {option_name: option_val}. Those subsystems within the
        hierarchy which match the path pattern and that have an option of the given name, will
        have the value of that option overridden by value given in the dictionary.
    recording_options : <OptionsDictionary>
        Dictionary with problem recording options.
    _rec_mgr : <RecordingManager>
        Object that manages all recorders added to this problem.
    _reports : list of str
        Names of reports to activate for this Problem.
    _check : bool
        If True, call check_config at the end of final_setup.
    _filtered_vars_to_record : dict
        Dictionary of lists of design vars, constraints, etc. to record.
    _logger : object or None
        Object for logging config checks if _check is True.
    _name : str
        Problem name. If no name given, a default name of the form 'problemN', where N is an
        integer, will be given to the problem so it can be referenced in command line tools
        that have an optional problem name argument
    _metadata : dict
        Problem level metadata.
    _run_counter : int
        The number of times run_driver or run_model has been called.
    _warned : bool
        Bool to check if `value` deprecation warning has occured yet
    _computing_coloring : bool
        When True, we are computing coloring.
    """

    def __init__(self, model=None, driver=None, comm=None, name=None, reports=_UNDEFINED,
                 **options):
        """
        Initialize attributes.
        """
        global _problem_names

        # this function doesn't do anything after the first call
        _load_report_plugins()

        self._driver = None
        self._reports = get_reports_to_activate(reports)

        self.cite = CITATION
        self._warned = False
        self._computing_coloring = False

        if comm is None:
            use_mpi = check_mpi_env()
            if use_mpi is False:
                comm = FakeComm()
            else:
                try:
                    from mpi4py import MPI
                    comm = MPI.COMM_WORLD
                except ImportError:
                    comm = FakeComm()

        self.comm = comm

        self._set_name(name)

        if model is None:
            self.model = Group()
        elif isinstance(model, Group):
            from openmdao.core.parallel_group import ParallelGroup
            if isinstance(model, ParallelGroup):
                raise TypeError(f"{self.msginfo}: The value provided for 'model' "
                                "cannot be a ParallelGroup.")
            self.model = model
        else:
            raise TypeError(self.msginfo +
                            ": The value provided for 'model' is not a Group.")

        if driver is None:
            driver = Driver()
        elif not isinstance(driver, Driver):
            raise TypeError(self.msginfo +
                            ": The value provided for 'driver' is not a valid Driver.")

        self._update_reports(driver)

        # can't use driver property here without causing a lint error, so just do it manually
        self._driver = driver

        self._metadata = {'setup_status': _SetupStatus.PRE_SETUP}
        self._run_counter = -1
        self._rec_mgr = RecordingManager()

        # General options
        self.options = OptionsDictionary(parent_name=type(self).__name__)
        self.options.declare('coloring_dir', types=str,
                             default=os.path.join(get_work_dir(), 'coloring_files'),
                             desc='Directory containing coloring files (if any) for this Problem.')
        self.options.declare('group_by_pre_opt_post', types=bool,
                             default=False,
                             desc="If True, group subsystems of the top level model into "
                             "pre-optimization, optimization, and post-optimization, and only "
                             "iterate over the optimization subsystems during optimization.  This "
                             "applies only when the top level nonlinear solver is of type"
                             "NonlinearRunOnce.")
        self.options.declare('allow_post_setup_reorder', types=bool,
                             default=True,
                             desc="If True, the execution order of direct subsystems of any group "
                             "that sets its 'auto_order' option to True will be automatically "
                             "ordered according to data dependencies. If this option is False, the "
                             "'auto_order' option will be ignored and a warning will be issued for "
                             "each group that has set it to True. Note that subsystems of a Group "
                             "that form a cycle will never be reordered, regardless of the value of"
                             " the 'auto_order' option.")
        self.options.update(options)

        # Options passed to models
        self.model_options = {}

        # Case recording options
        self.recording_options = OptionsDictionary(parent_name=type(self).__name__)

        self.recording_options.declare('record_desvars', types=bool, default=True,
                                       desc='Set to True to record design variables at the '
                                            'problem level')
        self.recording_options.declare('record_objectives', types=bool, default=True,
                                       desc='Set to True to record objectives at the problem level')
        self.recording_options.declare('record_constraints', types=bool, default=True,
                                       desc='Set to True to record constraints at the '
                                            'problem level')
        self.recording_options.declare('record_responses', types=bool, default=False,
                                       desc='Set True to record constraints and objectives at the '
                                            'problem level.')
        self.recording_options.declare('record_inputs', types=bool, default=False,
                                       desc='Set True to record inputs at the '
                                            'problem level.')
        self.recording_options.declare('record_outputs', types=bool, default=True,
                                       desc='Set True to record outputs at the '
                                            'problem level.')
        self.recording_options.declare('record_residuals', types=bool, default=False,
                                       desc='Set True to record residuals at the '
                                            'problem level.')
        self.recording_options.declare('record_derivatives', types=bool, default=False,
                                       desc='Set to True to record derivatives for the problem '
                                            'level')
        self.recording_options.declare('record_abs_error', types=bool, default=True,
                                       desc='Set to True to record absolute error of '
                                            'model nonlinear solver')
        self.recording_options.declare('record_rel_error', types=bool, default=True,
                                       desc='Set to True to record relative error of model \
                                       nonlinear solver')
        self.recording_options.declare('includes', types=list, default=['*'],
                                       desc='Patterns for variables to include in recording. \
                                       Uses fnmatch wildcards')
        self.recording_options.declare('excludes', types=list, default=[],
                                       desc='Patterns for vars to exclude in recording '
                                            '(processed post-includes). Uses fnmatch wildcards')

        # register hooks for any reports
        activate_reports(self._reports, self)

        # So Problem and driver can have hooks attached to their methods
        _setup_hooks(self)

        # call cleanup at system exit, if requested
        if 'cleanup' in os.environ.get('OPENMDAO_ATEXIT', '').split(','):
            atexit.register(self.cleanup)

    def _set_name(self, name):
        if not MPI or self.comm.rank == 0:
            # Set the Problem name so that it can be referenced from command line tools (e.g. check)
            # that accept a Problem argument, and to name the corresponding outputs subdirectory.
            if name:  # if name hasn't been used yet, use it. Otherwise, error
                if name in _problem_names:
                    issue_warning(f"The problem name '{name}' already exists")
                self._name = name
            else:  # No name given: look for a name, of the form, 'problemN', that hasn't been used
                problem_counter = len(_problem_names) + 1 if _problem_names else ''
                base = _default_prob_name()
                _name = f"{base}{problem_counter}"
                if _name in _problem_names:  # need to make it unique so append string of form '.N'
                    i = 1
                    while True:
                        _name = f"{base}{problem_counter}.{i}"
                        if _name not in _problem_names:
                            break
                        i += 1
                self._name = _name
            if self.comm.size > 1:
                self._name = self.comm.bcast(self._name, root=0)
        else:
            self._name = self.comm.bcast(None, root=0)

        _problem_names.append(self._name)

    def _has_active_report(self, name):
        """
        Return True if named report is active for this Problem.

        Parameters
        ----------
        name : str
            Name of the report.

        Returns
        -------
        bool
            True if the named report is active for this Problem.
        """
        return name in self._reports

    def _get_var_abs_name(self, name):
        if name in self.model._var_allprocs_abs2meta:
            return name
        elif name in self.model._var_allprocs_prom2abs_list['output']:
            return self.model._var_allprocs_prom2abs_list['output'][name][0]
        elif name in self.model._var_allprocs_prom2abs_list['input']:
            abs_names = self.model._var_allprocs_prom2abs_list['input'][name]
            if len(abs_names) == 1:
                return abs_names[0]
            else:
                raise KeyError(f"{self.msginfo}: Using promoted name `{name}' is ambiguous and "
                               f"matches unconnected inputs {sorted(abs_names)}. Use absolute name "
                               "to disambiguate.")

        raise KeyError(f'{self.msginfo}: Variable "{name}" not found.')

    @property
    def driver(self):
        """
        Get the Driver for this Problem.
        """
        return self._driver

    def _update_reports(self, driver):
        if self._driver is not None:
            # remove any reports on previous driver
            clear_reports(self._driver)
        driver._set_problem(self)
        activate_reports(self._reports, driver)
        _setup_hooks(driver)

    @driver.setter
    def driver(self, driver):
        """
        Set this Problem's Driver.

        Parameters
        ----------
        driver : <Driver>
            Driver to be set to our _driver attribute.
        """
        self._update_reports(driver)
        self._driver = driver

    @property
    def msginfo(self):
        """
        Return info to prepend to messages.

        Returns
        -------
        str
            Info to prepend to messages.
        """
        if self._name is None:
            return type(self).__name__
        return f'{type(self).__name__} {self._name}'

    @property
    def _mode(self):
        """
        Return the derivative mode.

        Returns
        -------
        str
            Derivative mode, 'fwd' or 'rev'.
        """
        if self._metadata is None:
            return None
        return self._metadata['mode']

    def _get_inst_id(self):
        return self._name

    def is_local(self, name):
        """
        Return True if the named variable or system is local to the current process.

        Parameters
        ----------
        name : str
            Name of a variable or system.

        Returns
        -------
        bool
            True if the named system or variable is local to this process.
        """
        if self._metadata['setup_status'] < _SetupStatus.POST_SETUP:
            raise RuntimeError(f"{self.msginfo}: is_local('{name}') was called before setup() "
                               "completed.")

        try:
            abs_name = self._get_var_abs_name(name)
        except KeyError:
            sub = self.model._get_subsystem(name)
            return sub is not None and sub._is_local

        # variable exists, but may be remote
        return abs_name in self.model._var_abs2meta['input'] or \
            abs_name in self.model._var_abs2meta['output']

    @property
    def _recording_iter(self):
        return self._metadata['recording_iter']

    def __getitem__(self, name):
        """
        Get an output/input variable.

        Parameters
        ----------
        name : str
            Promoted or relative variable name in the root system's namespace.

        Returns
        -------
        float or ndarray or any python object
            the requested output/input variable.
        """
        return self.get_val(name, get_remote=None)

    def get_val(self, name, units=None, indices=None, get_remote=False):
        """
        Get an output/input variable.

        Function is used if you want to specify display units.

        Parameters
        ----------
        name : str
            Promoted or relative variable name in the root system's namespace.
        units : str, optional
            Units to convert to before return.
        indices : int or list of ints or tuple of ints or int ndarray or Iterable or None, optional
            Indices or slice to return.
        get_remote : bool or None
            If True, retrieve the value even if it is on a remote process.  Note that if the
            variable is remote on ANY process, this function must be called on EVERY process
            in the Problem's MPI communicator.
            If False, only retrieve the value if it is on the current process, or only the part
            of the value that's on the current process for a distributed variable.
            If None and the variable is remote or distributed, a RuntimeError will be raised.

        Returns
        -------
        object
            The value of the requested output/input variable.
        """
        if self._metadata['setup_status'] == _SetupStatus.POST_SETUP:
            abs_names = name2abs_names(self.model, name)
            if abs_names:
                val = self.model._get_cached_val(name, abs_names, get_remote=get_remote)
                if val is not _UNDEFINED:
                    if indices is not None:
                        val = val[indices]
                    if units is not None:
                        val = self.model.convert2units(name, val, simplify_unit(units))
            else:
                raise KeyError(f'{self.model.msginfo}: Variable "{name}" not found.')
        else:
            val = self.model.get_val(name, units=units, indices=indices, get_remote=get_remote,
                                     from_src=True)

        if val is _UNDEFINED:
            if get_remote:
                raise KeyError(f'{self.msginfo}: Variable name "{name}" not found.')
            else:
                raise RuntimeError(f"{self.model.msginfo}: Variable '{name}' is not local to "
                                   f"rank {self.comm.rank}. You can retrieve values from "
                                   "other processes using `get_val(<name>, get_remote=True)`.")

        return val

    def __setitem__(self, name, value):
        """
        Set an output/input variable.

        Parameters
        ----------
        name : str
            Promoted or relative variable name in the root system's namespace.
        value : float or ndarray or any python object
            value to set this variable to.
        """
        self.set_val(name, value)

    def set_val(self, name, val=None, units=None, indices=None):
        """
        Set an output/input variable.

        Function is used if you want to set a value using a different unit.

        Parameters
        ----------
        name : str
            Promoted or relative variable name in the root system's namespace.
        val : object
            Value to set this variable to.
        units : str, optional
            Units that value is defined in.
        indices : int or list of ints or tuple of ints or int ndarray or Iterable or None, optional
            Indices or slice to set to specified value.
        """
        if self._metadata is None:
            raise RuntimeError(f"{self.msginfo}: '{name}' Cannot call set_val before setup.")

        self.model.set_val(name, val, units=units, indices=indices)

    def _set_initial_conditions(self):
        """
        Set all initial conditions that have been saved in cache after setup.
        """
        for value, set_units, pathname, name in self.model._initial_condition_cache.values():
            if pathname:
                system = self.model._get_subsystem(pathname)
                if system is None:
                    self.model.set_val(pathname + '.' + name, value, units=set_units)
                else:
                    system.set_val(name, value, units=set_units)
            else:
                self.model.set_val(name, value, units=set_units)

        # Clean up cache
        self.model._initial_condition_cache = {}

    def _check_collected_errors(self):
        """
        If any collected errors are found, raise an exception containing all of them.
        """
        if self._metadata['saved_errors'] is None:
            return

        unique_errors = self._get_unique_saved_errors()

        # set the errors to None so that all future calls will immediately raise an exception.
        self._metadata['saved_errors'] = None

        if unique_errors:
            final_msg = [f"\nCollected errors for problem '{self._name}':"]
            for _, msg, exc_type, tback in unique_errors:
                final_msg.append(f"   {msg}")

                # if there's only one error, include its traceback if it exists.
                if len(unique_errors) == 1:
                    if isinstance(tback, str):
                        final_msg.append('Traceback (most recent call last):')
                        final_msg.append(tback)
                    else:
                        raise exc_type('\n'.join(final_msg)).with_traceback(tback)

            raise RuntimeError('\n'.join(final_msg))

    def run_model(self, case_prefix=None, reset_iter_counts=True):
        """
        Run the model by calling the root system's solve_nonlinear.

        Parameters
        ----------
        case_prefix : str or None
            Prefix to prepend to coordinates when recording.  None means keep the preexisting
            prefix.

        reset_iter_counts : bool
            If True and model has been run previously, reset all iteration counters.
        """
        if not self.model._have_output_solver_options_been_applied():
            raise RuntimeError(self.msginfo +
                               ": Before calling `run_model`, the `setup` method must be called "
                               "if set_output_solver_options has been called.")

        if self._metadata['setup_status'] < _SetupStatus.POST_SETUP:
            if self.model._order_set:
                raise RuntimeError(f"{self.msginfo}: Cannot call set_order without calling setup "
                                   "after")
            else:
                raise RuntimeError(self.msginfo +
                                   ": The `setup` method must be called before `run_model`.")

        old_prefix = self._recording_iter.prefix

        if case_prefix is not None:
            if not isinstance(case_prefix, str):
                raise TypeError(self.msginfo + ": The 'case_prefix' argument should be a string.")
            self._recording_iter.prefix = case_prefix

        try:
            if self.model.iter_count > 0 and reset_iter_counts:
                self.driver.iter_count = 0
                self.model._reset_iter_counts()

            self.final_setup()

            self._run_counter += 1
            record_model_options(self, self._run_counter)

            self.model._clear_iprint()
            self.model.run_solve_nonlinear()
        finally:
            self._recording_iter.prefix = old_prefix

    def run_driver(self, case_prefix=None, reset_iter_counts=True):
        """
        Run the driver on the model.

        Parameters
        ----------
        case_prefix : str or None
            Prefix to prepend to coordinates when recording.  None means keep the preexisting
            prefix.

        reset_iter_counts : bool
            If True and model has been run previously, reset all iteration counters.

        Returns
        -------
        bool
            Failure flag; True if failed to converge, False is successful.
        """
        model = self.model
        driver = self.driver

        if self._metadata['setup_status'] < _SetupStatus.POST_SETUP:
            raise RuntimeError(self.msginfo +
                               ": The `setup` method must be called before `run_driver`.")

        if not model._have_output_solver_options_been_applied():
            raise RuntimeError(self.msginfo +
                               ": Before calling `run_driver`, the `setup` method must be called "
                               "if set_output_solver_options has been called.")

        if 'singular_jac_behavior' in driver.options:
            self._metadata['singular_jac_behavior'] = driver.options['singular_jac_behavior']

        old_prefix = self._recording_iter.prefix

        if case_prefix is not None:
            if not isinstance(case_prefix, str):
                raise TypeError(self.msginfo + ": The 'case_prefix' argument should be a string.")
            self._recording_iter.prefix = case_prefix

        try:
            if model.iter_count > 0 and reset_iter_counts:
                driver.iter_count = 0
                model._reset_iter_counts()

            self.final_setup()

            # for optimizing drivers, check that constraints are affected by design vars
            if driver.supports['optimization'] and self._metadata['use_derivatives']:
                driver.check_relevance()

            self._run_counter += 1
            record_model_options(self, self._run_counter)

            model._clear_iprint()

            return driver._run()
        finally:
            self._recording_iter.prefix = old_prefix

    def compute_jacvec_product(self, of, wrt, mode, seed):
        """
        Given a seed and 'of' and 'wrt' variables, compute the total jacobian vector product.

        Parameters
        ----------
        of : list of str
            Variables whose derivatives will be computed.
        wrt : list of str
            Derivatives will be computed with respect to these variables.
        mode : str
            Derivative direction ('fwd' or 'rev').
        seed : dict or list
            Either a dict keyed by 'wrt' varnames (fwd) or 'of' varnames (rev), containing
            dresidual (fwd) or doutput (rev) values, OR a list of dresidual or doutput
            values that matches the corresponding 'wrt' (fwd) or 'of' (rev) varname list.

        Returns
        -------
        dict
            The total jacobian vector product, keyed by variable name.
        """
        if mode == 'fwd':
            if len(wrt) != len(seed):
                raise RuntimeError(self.msginfo +
                                   ": seed and 'wrt' list must be the same length in fwd mode.")
            lnames, rnames = of, wrt
            lkind, rkind = 'output', 'residual'
        else:  # rev
            if len(of) != len(seed):
                raise RuntimeError(self.msginfo +
                                   ": seed and 'of' list must be the same length in rev mode.")
            lnames, rnames = wrt, of
            lkind, rkind = 'residual', 'output'

        rvec = self.model._vectors[rkind]['linear']
        lvec = self.model._vectors[lkind]['linear']

        rvec.set_val(0.)

        conns = self.model._conn_global_abs_in2out

        # set seed values into dresids (fwd) or doutputs (rev)
        # seed may have keys that are inputs and must be converted into auto_ivcs
        try:
            seed[rnames[0]]
        except (IndexError, TypeError):
            for i, name in enumerate(rnames):
                if name in conns:
                    rvec[conns[name]] = seed[i]
                else:
                    rvec[name] = seed[i]
        else:
            for name in rnames:
                if name in conns:
                    rvec[conns[name]] = seed[name]
                else:
                    rvec[name] = seed[name]

        # We apply a -1 here because the derivative of the output is minus the derivative of
        # the residual in openmdao.
        data = rvec.asarray()
        data *= -1.

        self.model.run_solve_linear(mode)

        if mode == 'fwd':
            return {n: lvec[n].copy() for n in lnames}
        else:
            # may need to convert some lnames to auto_ivc names
            return {n: lvec[conns[n] if n in conns else n].copy() for n in lnames}

    def _setup_recording(self):
        """
        Set up case recording.
        """
        if self._rec_mgr.has_recorders():
            self._filtered_vars_to_record = self.driver._get_vars_to_record(self)
            self._rec_mgr.startup(self, self.comm)

    def add_recorder(self, recorder):
        """
        Add a recorder to the problem.

        Parameters
        ----------
        recorder : CaseRecorder
           A recorder instance.
        """
        self._rec_mgr.append(recorder)

    def cleanup(self):
        """
        Clean up resources prior to exit.
        """
        # shut down all recorders
        self._rec_mgr.shutdown()

        # clean up driver and model resources
        self.driver.cleanup()
        for system in self.model.system_iter(include_self=True, recurse=True):
            system.cleanup()

    def record(self, case_name):
        """
        Record the variables at the Problem level.

        Must be called after `final_setup` has been called. This can either
        happen automatically through `run_driver` or `run_model`, or it can be
        called manually.

        Parameters
        ----------
        case_name : str
            Name used to identify this Problem case.
        """
        if self._metadata['setup_status'] < _SetupStatus.POST_FINAL_SETUP:
            raise RuntimeError(f"{self.msginfo}: Problem.record() cannot be called before "
                               "`Problem.run_model()`, `Problem.run_driver()`, or "
                               "`Problem.final_setup()`.")
        else:
            record_iteration(self, self, case_name)

    def _get_recorder_metadata(self, case_name):
        """
        Return metadata from the latest iteration for use in the recorder.

        Parameters
        ----------
        case_name : str
            Name of current case.

        Returns
        -------
        dict
            Metadata dictionary for the recorder.
        """
        return create_local_meta(case_name)

    def setup(self, check=None, logger=None, mode='auto', force_alloc_complex=False,
              distributed_vector_class=PETScVector, local_vector_class=DefaultVector,
              derivatives=True, parent=None):
        """
        Set up the model hierarchy.

        When `setup` is called, the model hierarchy is assembled, the processors are allocated
        (for MPI), and variables and connections are all assigned. This method traverses down
        the model hierarchy to call `setup` on each subsystem, and then traverses up the model
        hierarchy to call `configure` on each subsystem.

        Parameters
        ----------
        check : None, bool, list of str, or the strs ‘all’
            Determines what config checks, if any, are run after setup is complete.
            If None: no checks are run unless the 'checks' report is active, in which case the
            default reports will be run.
            If False, no checks are run
            If True, the default checks ('out_of_order', 'system', 'solvers', 'dup_inputs',
            'missing_recorders', 'unserializable_options', 'comp_has_no_outputs',
            'auto_ivc_warnings') are run
            If list of str, run those config checks
            If ‘all’, all the checks ('auto_ivc_warnings', 'comp_has_no_outputs', 'cycles',
            'dup_inputs', 'missing_recorders', 'all_unserializable_options', 'out_of_order',
            'promotions', 'solvers', 'system', 'unconnected_inputs') are run.
        logger : object
            Object for logging config checks if check is True.
        mode : str
            Derivatives calculation mode, 'fwd' for forward, and 'rev' for
            reverse (adjoint). Default is 'auto', which will pick 'fwd' or 'rev' based on
            the direction resulting in the smallest number of linear solves required to
            compute derivatives.
        force_alloc_complex : bool
            If True, sufficient memory will be allocated to allow nonlinear vectors to store
            complex values while operating under complex step.
        distributed_vector_class : type
            Reference to the <Vector> class or factory function used to instantiate vectors
            and associated transfers involved in interprocess communication.
        local_vector_class : type
            Reference to the <Vector> class or factory function used to instantiate vectors
            and associated transfers involved in intraprocess communication.
        derivatives : bool
            If True, perform any memory allocations necessary for derivative computation.
        parent : Problem, System, Solver, or None
            The "parent" object of this problem instance in a tree of potentially nested problems.

        Returns
        -------
        <Problem>
            This enables the user to instantiate and setup in one line.
        """
        model = self.model
        comm = self.comm

        if not isinstance(self.model, Group):
            raise TypeError("The model for this Problem is of type "
                            f"'{self.model.__class__.__name__}'. "
                            "The model must be a Group or a sub-class of Group.")

        # A distributed vector type is required for MPI
        if comm.size > 1:
            if distributed_vector_class is PETScVector and PETScVector is None:
                raise ValueError(f"{self.msginfo}: Attempting to run in parallel under MPI but "
                                 "PETScVector could not be imported.")
            elif not distributed_vector_class.distributed:
                raise ValueError(f"{self.msginfo}: The `distributed_vector_class` argument must be "
                                 "a distributed vector class like `PETScVector` when running in "
                                 f"parallel under MPI but '{distributed_vector_class.__name__}' "
                                 "was specified which is not distributed.")

        if mode not in ['fwd', 'rev', 'auto']:
            msg = f"{self.msginfo}: Unsupported mode: '{mode}'. Use either 'fwd' or 'rev'."
            raise ValueError(msg)

        self._orig_mode = mode

        # this metadata will be shared by all Systems/Solvers in the system tree
        self._metadata.update({
            'name': self._name,  # the name of this Problem
            'pathname': None,  # the pathname of this Problem in the current tree of Problems
            'comm': comm,
            'coloring_dir': _DEFAULT_COLORING_DIR,  # directory for input coloring files
            'recording_iter': _RecIteration(comm.rank),  # manager of recorder iterations
            'local_vector_class': local_vector_class,
            'distributed_vector_class': distributed_vector_class,
            'solver_info': SolverInfo(),
            'use_derivatives': derivatives,
            'force_alloc_complex': force_alloc_complex,  # forces allocation of complex vectors
            'vars_to_gather': {},  # vars that are remote somewhere. does not include distrib vars
            'prom2abs': {'input': {}, 'output': {}},  # includes ALL promotes including buried ones
            'static_mode': False,  # used to determine where various 'static'
                                   # and 'dynamic' data structures are stored.
                                   # Dynamic ones are added during System
                                   # setup/configure. They are wiped out and re-created during
                                   # each Problem setup.  Static ones are added outside of
                                   # Problem setup and they are never wiped out or re-created.
            'config_info': None,  # used during config to determine if additional updates required
            'parallel_groups': [],  # list of pathnames of parallel groups in this model (all procs)
            'setup_status': _SetupStatus.PRE_SETUP,
            'model_ref': weakref.ref(model),  # ref to the model (needed to get out-of-scope
                                              # src data for inputs)
            'has_par_deriv_color': False,  # True if any dvs/responses have parallel deriv colors
            'mode': mode,  # mode (derivative direction) set by the user.  'auto' by default
            'orig_mode': mode,  # mode (derivative direction) set by the user.  'auto' by default
            'abs_in2prom_info': {},  # map of abs input name to list of length = sys tree height
                                     # down to var location, to allow quick resolution of local
                                     # src_shape/src_indices due to promotes.  For example,
                                     # for abs_in of a.b.c.d, dict entry would be
                                     # [None, None, None], corresponding to levels
                                     # a, a.b, and a.b.c, with one of the Nones replaced
                                     # by promotes info.  Dict entries are only created if
                                     # src_indices are applied to the variable somewhere.
            'reports_dir': None,  # directory where reports will be written
            'saved_errors': [],  # store setup errors here until after final_setup
            'checking': False,  # True if check_totals or check_partials is running
            'model_options': self.model_options,  # A dict of options passed to all systems in tree
            'allow_post_setup_reorder': self.options['allow_post_setup_reorder'],  # see option
            'singular_jac_behavior': 'warn',  # How to handle singular jac conditions
            'parallel_deriv_color': None,  # None unless derivatives involving a parallel deriv
                                           # colored dv/response are currently being computed.
            'seed_vars': None,  # set of names of seed variables. Seed variables are those that
                                # have their derivative value set to 1.0 at the beginning of the
                                # current derivative solve.
            'coloring_randgen': None,  # If total coloring is being computed, will contain a random
                                       # number generator, else None.
            'randomize_subjacs': True,  # If True, randomize subjacs before computing total sparsity
            'randomize_seeds': False,  # If True, randomize seed vectors when computing total
                                       # sparsity
            'group_by_pre_opt_post': self.options['group_by_pre_opt_post'],  # see option
            'relevance_cache': {},  # cache of relevance objects
            'rel_array_cache': {},  # cache of relevance arrays
            'ncompute_totals': 0,  # number of times compute_totals has been called
<<<<<<< HEAD
        })
=======
            'jax_group': None,  # not None if a Group is currently performing a jax operation
        }
>>>>>>> 5bca145e

        model_comm = self.driver._setup_comm(comm)

        if parent:
            if isinstance(parent, Problem):
                parent_prob_meta = parent._metadata
            elif isinstance(parent, System):
                parent_prob_meta = parent._problem_meta
            else:
                raise ValueError('Problem parent must be another Problem or System instance.')
        else:
            parent_prob_meta = None

        if parent_prob_meta and parent_prob_meta['pathname']:
            self._metadata['pathname'] = parent_prob_meta['pathname'] + f'/{self._name}'
        else:
            self._metadata['pathname'] = self._name

        # We don't want to delete the outputs directory because we may be using the coloring files
        # from a previous run.
        # Start setup by deleting any existing reports so that the files
        # that are in that directory are all from this run and not a previous run
        reports_dirpath = self.get_reports_dir(force=False)
        if not MPI or (self.comm is not None and self.comm.rank == 0):
            if os.path.isdir(reports_dirpath):
                try:
                    shutil.rmtree(reports_dirpath)
                except FileNotFoundError:
                    # Folder already removed by another proccess
                    pass
        self._metadata['reports_dir'] = self.get_reports_dir(force=False)

        try:
            model._setup(model_comm, self._metadata)
        finally:
            # whenever we're outside of model._setup, static mode should be True so that anything
            # added outside of _setup will persist.
            self._metadata['static_mode'] = True

        # Cache all args for final setup.
        self._check = check
        self._logger = logger

        self._metadata['setup_status'] = _SetupStatus.POST_SETUP

        return self

    def final_setup(self):
        """
        Perform final setup phase on problem in preparation for run.

        This is the second phase of setup, and is done automatically at the start of `run_driver`
        and `run_model`. At the beginning of final_setup, we have a model hierarchy with defined
        variables, solvers, case_recorders, and derivative settings. During this phase, the vectors
        are created and populated, the drivers and solvers are initialized, and the recorders are
        started, and the rest of the framework is prepared for execution.
        """
        driver = self.driver
        model = self.model

        if self._metadata['setup_status'] < _SetupStatus.POST_FINAL_SETUP:
            first = True
            self._metadata['static_mode'] = False
            try:
                model._setup_part2()
                self._check_collected_errors()

                responses = model.get_responses(recurse=True, use_prom_ivc=True)
                designvars = model.get_design_vars(recurse=True, use_prom_ivc=True)
                response_size, desvar_size = driver._update_voi_meta(model, responses,
                                                                     designvars)

                model._final_setup()
            finally:
                self._metadata['static_mode'] = True

            # update mode if it's been set to 'auto'
            if self._orig_mode == 'auto':
                mode = 'rev' if response_size < desvar_size else 'fwd'
            else:
                mode = self._orig_mode

            self._metadata['mode'] = mode
        else:
            first = False
            mode = self._metadata['mode']

            responses = model.get_responses(recurse=True, use_prom_ivc=True)
            designvars = model.get_design_vars(recurse=True, use_prom_ivc=True)
            response_size, desvar_size = driver._update_voi_meta(model, responses, designvars)

            # If set_solver_print is called after an initial run, in a multi-run scenario,
            #  this part of _final_setup still needs to happen so that change takes effect
            #  in subsequent runs
            model._setup_solver_print()

        driver._setup_driver(self)

        if first:
            if coloring_mod._use_total_sparsity:
                coloring = driver._coloring_info.coloring
                if coloring is not None:
                    # if we're using simultaneous total derivatives then our effective size is less
                    # than the full size
                    if coloring._fwd and coloring._rev:
                        pass  # we're doing both!
                    elif mode == 'fwd' and coloring._fwd:
                        desvar_size = coloring.total_solves()
                    elif mode == 'rev' and coloring._rev:
                        response_size = coloring.total_solves()

            if ((mode == 'fwd' and desvar_size > response_size) or
                    (mode == 'rev' and response_size > desvar_size)):
                issue_warning(f"Inefficient choice of derivative mode.  You chose '{mode}' for a "
                              f"problem with {desvar_size} design variables and {response_size} "
                              "response variables (objectives and nonlinear constraints).",
                              category=DerivativesWarning)

        if (not self._metadata['allow_post_setup_reorder'] and
                self._metadata['setup_status'] == _SetupStatus.PRE_SETUP and self.model._order_set):
            raise RuntimeError(f"{self.msginfo}: Cannot call set_order without calling setup after")

        # set up recording, including any new recorders since last setup
        # TODO: We should be smarter and only setup the recording when new recorders have
        # been added.
        if self._metadata['setup_status'] >= _SetupStatus.POST_SETUP:
            driver._setup_recording()
            self._setup_recording()
            record_viewer_data(self)

        if self._metadata['setup_status'] < _SetupStatus.POST_FINAL_SETUP:
            self._metadata['setup_status'] = _SetupStatus.POST_FINAL_SETUP
            self._set_initial_conditions()

        if self._check and 'checks' not in self._reports:
            if self._check is True:
                checks = _default_checks
            else:
                checks = self._check
            if self.comm.rank == 0:
                logger = self._logger
            else:
                logger = TestLogger()
            self.check_config(logger, checks=checks)

    def check_partials(self, out_stream=_DEFAULT_OUT_STREAM, includes=None, excludes=None,
                       compact_print=False, abs_err_tol=1e-6, rel_err_tol=1e-6,
                       method='fd', step=None, form='forward', step_calc='abs',
                       minimum_step=1e-12, force_dense=True, show_only_incorrect=False):
        """
        Check partial derivatives comprehensively for all components in your model.

        Parameters
        ----------
        out_stream : file-like object
            Where to send human readable output. By default it goes to stdout.
            Set to None to suppress.
        includes : None or list_like
            List of glob patterns for pathnames to include in the check. Default is None, which
            includes all components in the model.
        excludes : None or list_like
            List of glob patterns for pathnames to exclude from the check. Default is None, which
            excludes nothing.
        compact_print : bool
            Set to True to just print the essentials, one line per input-output pair.
        abs_err_tol : float
            Threshold value for absolute error.  Errors about this value will have a '*' displayed
            next to them in output, making them easy to search for. Default is 1.0E-6.
        rel_err_tol : float
            Threshold value for relative error.  Errors about this value will have a '*' displayed
            next to them in output, making them easy to search for. Note at times there may be a
            significant relative error due to a minor absolute error.  Default is 1.0E-6.
        method : str
            Method, 'fd' for finite difference or 'cs' for complex step. Default is 'fd'.
        step : None, float, or list/tuple of float
            Step size(s) for approximation. Default is None, which means 1e-6 for 'fd' and 1e-40 for
            'cs'.
        form : str
            Form for finite difference, can be 'forward', 'backward', or 'central'. Default
            'forward'.
        step_calc : str
            Step type for computing the size of the finite difference step. It can be 'abs' for
            absolute, 'rel_avg' for a size relative to the absolute value of the vector input, or
            'rel_element' for a size relative to each value in the vector input. In addition, it
            can be 'rel_legacy' for a size relative to the norm of the vector.  For backwards
            compatibilty, it can be 'rel', which is now equivalent to 'rel_avg'. Defaults to None,
            in which case the approximation method provides its default value.
        minimum_step : float
            Minimum step size allowed when using one of the relative step_calc options.
        force_dense : bool
            If True, analytic derivatives will be coerced into arrays. Default is True.
        show_only_incorrect : bool, optional
            Set to True if output should print only the subjacs found to be incorrect.

        Returns
        -------
        dict of dicts of dicts
            First key is the component name.
            Second key is the (output, input) tuple of strings.
            Third key is one of ['rel error', 'abs error', 'magnitude', 'J_fd', 'J_fwd', 'J_rev',
            'rank_inconsistent'].
            For 'rel error', 'abs error', and 'magnitude' the value is a tuple containing norms for
            forward - fd, adjoint - fd, forward - adjoint.
            For 'J_fd', 'J_fwd', 'J_rev' the value is a numpy array representing the computed
            Jacobian for the three different methods of computation.
            The boolean 'rank_inconsistent' indicates if the derivative wrt a serial variable is
            inconsistent across MPI ranks.
        """
        if self._metadata['setup_status'] < _SetupStatus.POST_FINAL_SETUP:
            self.final_setup()

        model = self.model

        if not model._use_derivatives:
            raise RuntimeError(self.msginfo +
                               ": Can't check partials.  Derivative support has been turned off.")

        # TODO: Once we're tracking iteration counts, run the model if it has not been run before.

        includes = [includes] if isinstance(includes, str) else includes
        excludes = [excludes] if isinstance(excludes, str) else excludes

        comps = []

        # OPENMDAO_CHECK_ALL_PARTIALS overrides _no_check_partials (used for testing)
        force_check_partials = env_truthy('OPENMDAO_CHECK_ALL_PARTIALS')

        for comp in model.system_iter(typ=Component, include_self=True):
            if comp._no_check_partials and not force_check_partials:
                continue

            # skip any Component with no outputs
            if len(comp._var_allprocs_abs2meta['output']) == 0:
                continue

            # skip any ExplicitComponent with no inputs (e.g. IndepVarComp)
            if (len(comp._var_allprocs_abs2meta['input']) == 0 and
                    isinstance(comp, ExplicitComponent)):
                continue

            if not match_includes_excludes(comp.pathname, includes, excludes):
                continue

            comps.append(comp)

        # Check to make sure the method and settings used for checking
        #   is different from the method used to calc the derivatives
        # Could do this later in this method but at that point some computations could have been
        #   made and it would just waste time before the user is told there is an error and the
        #   program errs out
        requested_method = method
        alloc_complex = model._outputs._alloc_complex
        abs2meta_in = model._var_allprocs_abs2meta['input']
        abs2meta_out = model._var_allprocs_abs2meta['output']

        for comp in comps:
            local_opts = comp._get_check_partial_options()

            for keypats, meta in comp._declared_partials_patterns.items():

                # Get the complete set of options, including defaults
                #    for the computing of the derivs for this component
                if 'method' not in meta:
                    meta_with_defaults = {}
                    meta_with_defaults['method'] = 'exact'
                elif meta['method'] == 'cs':
                    meta_with_defaults = ComplexStep.DEFAULT_OPTIONS.copy()
                else:
                    meta_with_defaults = FiniteDifference.DEFAULT_OPTIONS.copy()
                meta_with_defaults.update(meta)

                _, wrtpats = keypats
                # For each of the partials, check to see if the
                #   check partials options are different than the options used to compute
                #   the partials
                for _, wrtvars in comp._find_wrt_matches(wrtpats):
                    for var in wrtvars:
                        # we now have individual vars like 'x'
                        # get the options for checking partials
                        fd_options, _ = _get_fd_options(var, requested_method, local_opts, step,
                                                        form, step_calc, alloc_complex,
                                                        minimum_step)
                        # compare the compute options to the check options
                        if fd_options['method'] != meta_with_defaults['method']:
                            all_same = False
                        else:
                            all_same = True
                            if fd_options['method'] == 'fd':
                                option_names = ['form', 'step', 'step_calc', 'minimum_step',
                                                'directional']
                            else:
                                option_names = ['step', 'directional']
                            for name in option_names:
                                if fd_options[name] != meta_with_defaults[name]:
                                    all_same = False
                                    break
                        if all_same:
                            msg = f"Checking partials with respect " \
                                  f"to variable '{var}' in component " \
                                  f"'{comp.pathname}' using the same " \
                                  "method and options as are used to compute the " \
                                  "component's derivatives " \
                                  "will not provide any relevant information on the " \
                                  "accuracy.\n" \
                                  "To correct this, change the options to do the \n" \
                                  "check_partials using either:\n" \
                                  "     - arguments to Problem.check_partials. \n" \
                                  "     - arguments to Component.set_check_partial_options"

                            issue_warning(msg, prefix=self.msginfo,
                                          category=OMInvalidCheckDerivativesOptionsWarning)

        self.set_solver_print(level=0)

        # This is a defaultdict of (defaultdict of dicts).
        partials_data = defaultdict(lambda: defaultdict(dict))

        # Caching current point to restore after setups.
        input_cache = model._inputs.asarray(copy=True)
        output_cache = model._outputs.asarray(copy=True)

        # Keep track of derivative keys that are declared dependent so that we don't print them
        # unless they are in error.
        indep_key = {}

        # Directional derivative directions for matrix free comps.
        mfree_directions = {}

        # Analytic Jacobians
        print_reverse = False
        for mode in ('fwd', 'rev'):
            model._inputs.set_val(input_cache)
            model._outputs.set_val(output_cache)
            # Make sure we're in a valid state
            model.run_apply_nonlinear()

            jac_key = 'J_' + mode

            for comp in comps:

                # Only really need to linearize once.
                if mode == 'fwd':
                    comp.run_linearize(sub_do_ln=False)

                matrix_free = comp.matrix_free
                c_name = comp.pathname
                if mode == 'fwd':
                    indep_key[c_name] = set()

                with comp._unscaled_context():

                    of_list = comp._get_partials_ofs()
                    wrt_list = comp._get_partials_wrts()

                    # Matrix-free components need to calculate their Jacobian by matrix-vector
                    # product.
                    if matrix_free:
                        print_reverse = True
                        local_opts = comp._get_check_partial_options()

                        dstate = comp._doutputs
                        if mode == 'fwd':
                            dinputs = comp._dinputs
                            doutputs = comp._dresiduals
                            in_list = wrt_list
                            out_list = of_list
                        else:
                            dinputs = comp._dresiduals
                            doutputs = comp._dinputs
                            in_list = of_list
                            out_list = wrt_list

                        for inp in in_list:
                            inp_abs = rel_name2abs_name(comp, inp)
                            if mode == 'fwd':
                                directional = inp in local_opts and local_opts[inp]['directional']
                            else:
                                directional = c_name in mfree_directions

                            try:
                                flat_view = dinputs._abs_get_val(inp_abs)
                            except KeyError:
                                # Implicit state
                                flat_view = dstate._abs_get_val(inp_abs)

                            if directional:
                                n_in = 1
                                idxs = range(1)
                                if c_name not in mfree_directions:
                                    mfree_directions[c_name] = {}

                                if inp in mfree_directions[c_name]:
                                    perturb = mfree_directions[c_name][inp]
                                else:
                                    perturb = 2.0 * np.random.random(len(flat_view)) - 1.0
                                    mfree_directions[c_name][inp] = perturb

                            else:
                                n_in = len(flat_view)
                                idxs = LocalRangeIterable(comp, inp_abs, use_vec_offset=False)
                                perturb = 1.0

                            for idx in idxs:

                                dinputs.set_val(0.0)
                                dstate.set_val(0.0)

                                if directional:
                                    flat_view[:] = perturb
                                elif idx is not None:
                                    flat_view[idx] = perturb

                                # Matrix Vector Product
                                self._metadata['checking'] = True
                                try:
                                    comp.run_apply_linear(mode)
                                finally:
                                    self._metadata['checking'] = False

                                for out in out_list:
                                    out_abs = rel_name2abs_name(comp, out)

                                    try:
                                        derivs = doutputs._abs_get_val(out_abs)
                                    except KeyError:
                                        # Implicit state
                                        derivs = dstate._abs_get_val(out_abs)

                                    if mode == 'fwd':
                                        key = out, inp
                                        deriv = partials_data[c_name][key]

                                        # Allocate first time
                                        if jac_key not in deriv:
                                            shape = (len(derivs), n_in)
                                            deriv[jac_key] = np.zeros(shape)

                                        if idx is not None:
                                            deriv[jac_key][:, idx] = derivs

                                    else:  # rev
                                        key = inp, out
                                        deriv = partials_data[c_name][key]

                                        if directional:
                                            # Dot product test for adjoint validity.
                                            m = mfree_directions[c_name][out]
                                            d = mfree_directions[c_name][inp]
                                            mhat = derivs
                                            dhat = deriv['J_fwd'][:, idx]

                                            deriv['directional_fwd_rev'] = mhat.dot(m) - dhat.dot(d)
                                        else:
                                            meta = abs2meta_in[out_abs] if out_abs in abs2meta_in \
                                                else abs2meta_out[out_abs]
                                            if not meta['distributed']:  # serial input or state
                                                if inconsistent_across_procs(comp.comm, derivs,
                                                                             return_array=False):
                                                    deriv['rank_inconsistent'] = True

                                        # Allocate first time
                                        if jac_key not in deriv:
                                            shape = (n_in, len(derivs))
                                            deriv[jac_key] = np.zeros(shape)

                                        if idx is not None:
                                            deriv[jac_key][idx, :] = derivs

                    # These components already have a Jacobian with calculated derivatives.
                    else:

                        if mode == 'rev':
                            # Skip reverse mode because it is not different than forward.
                            continue

                        subjacs = comp._jacobian._subjacs_info

                        for rel_key in product(of_list, wrt_list):
                            abs_key = rel_key2abs_key(comp, rel_key)
                            of, wrt = abs_key

                            # No need to calculate partials; they are already stored
                            try:
                                deriv_value = subjacs[abs_key]['val']
                                rows = subjacs[abs_key]['rows']
                            except KeyError:
                                deriv_value = rows = None

                            # Testing for pairs that are not dependent so that we suppress printing
                            # them unless the fd is non zero. Note: subjacs_info is empty for
                            # undeclared partials, which is the default behavior now.
                            try:
                                if not subjacs[abs_key]['dependent']:
                                    indep_key[c_name].add(rel_key)
                            except KeyError:
                                indep_key[c_name].add(rel_key)

                            if wrt in comp._var_abs2meta['input']:
                                wrt_meta = comp._var_abs2meta['input'][wrt]
                            else:
                                wrt_meta = comp._var_abs2meta['output'][wrt]

                            if deriv_value is None:
                                # Missing derivatives are assumed 0.
                                in_size = wrt_meta['size']
                                out_size = comp._var_abs2meta['output'][of]['size']
                                deriv_value = np.zeros((out_size, in_size))

                            if force_dense:
                                if rows is not None:
                                    try:
                                        in_size = wrt_meta['size']
                                    except KeyError:
                                        in_size = wrt_meta['size']
                                    out_size = comp._var_abs2meta['output'][of]['size']
                                    tmp_value = np.zeros((out_size, in_size))
                                    # if a scalar value is provided (in declare_partials),
                                    # expand to the correct size array value for zipping
                                    if deriv_value.size == 1:
                                        deriv_value *= np.ones(rows.size)
                                    for i, j, val in zip(rows, subjacs[abs_key]['cols'],
                                                         deriv_value):
                                        tmp_value[i, j] += val
                                    deriv_value = tmp_value

                                elif sparse.issparse(deriv_value):
                                    deriv_value = deriv_value.todense()

                            partials_data[c_name][rel_key][jac_key] = deriv_value.copy()

        model._inputs.set_val(input_cache)
        model._outputs.set_val(output_cache)
        model.run_apply_nonlinear()

        # Finite Difference to calculate Jacobian
        if step is None or isinstance(step, (float, int)):
            steps = [step]
        else:
            steps = step

        do_steps = len(steps) > 1

        alloc_complex = model._outputs._alloc_complex
        all_fd_options = {}
        comps_could_not_cs = set()
        requested_method = method
        for comp in comps:

            c_name = comp.pathname
            all_fd_options[c_name] = {}

            of = comp._get_partials_ofs()
            wrt = comp._get_partials_wrts()

            actual_steps = defaultdict(list)

            for i, step in enumerate(steps):
                approximations = {'fd': FiniteDifference(),
                                  'cs': ComplexStep()}

                added_wrts = set()

                # Load up approximation objects with the requested settings.

                local_opts = comp._get_check_partial_options()
                for rel_key in product(of, wrt):
                    abs_key = rel_key2abs_key(comp, rel_key)
                    local_wrt = rel_key[1]

                    fd_options, could_not_cs = _get_fd_options(local_wrt, requested_method,
                                                               local_opts, step, form, step_calc,
                                                               alloc_complex, minimum_step)

                    actual_steps[rel_key].append(fd_options['step'])

                    if could_not_cs:
                        comps_could_not_cs.add(c_name)

                    # Determine if fd or cs.
                    method = requested_method

                    all_fd_options[c_name][local_wrt] = fd_options
                    if c_name in mfree_directions:
                        vector = mfree_directions[c_name].get(local_wrt)
                    else:
                        vector = None

                    # prevent adding multiple approxs with same wrt (and confusing users with
                    # warnings)
                    if abs_key[1] not in added_wrts:
                        approximations[fd_options['method']].add_approximation(abs_key, comp,
                                                                               fd_options,
                                                                               vector=vector)
                        added_wrts.add(abs_key[1])

                approx_jac = _CheckingJacobian(comp)
                for approximation in approximations.values():
                    # Perform the FD here.
                    approximation.compute_approximations(comp, jac=approx_jac)

                with multi_proc_exception_check(comp.comm):
                    if approx_jac._errors:
                        raise RuntimeError('\n'.join(approx_jac._errors))

                for abs_key, partial in approx_jac.items():
                    rel_key = abs_key2rel_key(comp, abs_key)
                    deriv = partials_data[c_name][rel_key]
                    _of, _wrt = rel_key

                    if 'J_fd' not in deriv:
                        deriv['J_fd'] = []
                        deriv['steps'] = []
                    deriv['J_fd'].append(partial)
                    deriv['steps'] = actual_steps[rel_key]

                    # If this is a directional derivative, convert the analytic to a directional
                    # one.
                    if _wrt in local_opts and local_opts[_wrt]['directional']:
                        if i == 0:  # only do this on the first iteration
                            deriv['J_fwd'] = np.atleast_2d(np.sum(deriv['J_fwd'], axis=1)).T

                        if comp.matrix_free:
                            if i == 0:  # only do this on the first iteration
                                deriv['J_rev'] = np.atleast_2d(np.sum(deriv['J_rev'], axis=0)).T

                            # Dot product test for adjoint validity.
                            m = mfree_directions[c_name][_of].flatten()
                            d = mfree_directions[c_name][_wrt].flatten()
                            mhat = partial.flatten()
                            dhat = deriv['J_rev'].flatten()

                            if 'directional_fd_rev' not in deriv:
                                deriv['directional_fd_rev'] = []
                            deriv['directional_fd_rev'].append(dhat.dot(d) - mhat.dot(m))

        # Conversion of defaultdict to dicts
        partials_data = {comp_name: dict(data) for comp_name, data in partials_data.items()}

        if out_stream == _DEFAULT_OUT_STREAM:
            out_stream = sys.stdout

        if len(comps_could_not_cs) > 0:
            msg = "The following components requested complex step, but force_alloc_complex " + \
                  "has not been set to True, so finite difference was used: "
            msg += str(list(comps_could_not_cs))
            msg += "\nTo enable complex step, specify 'force_alloc_complex=True' when calling " + \
                   "setup on the problem, e.g. 'problem.setup(force_alloc_complex=True)'"
            issue_warning(msg, category=DerivativesWarning)

        _assemble_derivative_data(partials_data, rel_err_tol, abs_err_tol, out_stream,
                                  compact_print, comps, all_fd_options, self.comm,
                                  indep_key=indep_key, print_reverse=print_reverse,
                                  show_only_incorrect=show_only_incorrect)

        if not do_steps:
            _fix_check_data(partials_data)

        return partials_data

    def check_totals(self, of=None, wrt=None, out_stream=_DEFAULT_OUT_STREAM, compact_print=False,
                     driver_scaling=False, abs_err_tol=1e-6, rel_err_tol=1e-6, method='fd',
                     step=None, form=None, step_calc='abs', show_progress=False,
                     show_only_incorrect=False, directional=False, sort=False):
        """
        Check total derivatives for the model vs. finite difference.

        Parameters
        ----------
        of : list of variable name str or None
            Variables whose derivatives will be computed. Default is None, which
            uses the driver's objectives and constraints.
        wrt : list of variable name str or None
            Variables with respect to which the derivatives will be computed.
            Default is None, which uses the driver's desvars.
        out_stream : file-like object
            Where to send human readable output. By default it goes to stdout.
            Set to None to suppress.
        compact_print : bool
            Set to True to just print the essentials, one line per input-output pair.
        driver_scaling : bool
            When True, return derivatives that are scaled according to either the adder and scaler
            or the ref and ref0 values that were specified when add_design_var, add_objective, and
            add_constraint were called on the model. Default is False, which is unscaled.
        abs_err_tol : float
            Threshold value for absolute error.  Errors about this value will have a '*' displayed
            next to them in output, making them easy to search for. Default is 1.0E-6.
        rel_err_tol : float
            Threshold value for relative error.  Errors about this value will have a '*' displayed
            next to them in output, making them easy to search for. Note at times there may be a
            significant relative error due to a minor absolute error.  Default is 1.0E-6.
        method : str
            Method, 'fd' for finite difference or 'cs' for complex step. Default is 'fd'.
        step : None, float, or list/tuple of float
            Step size for approximation. Default is None, which means 1e-6 for 'fd' and 1e-40 for
            'cs'.
        form : str
            Form for finite difference, can be 'forward', 'backward', or 'central'. Default
            None, which defaults to 'forward' for FD.
        step_calc : str
            Step type for computing the size of the finite difference step. It can be 'abs' for
            absolute, 'rel_avg' for a size relative to the absolute value of the vector input, or
            'rel_element' for a size relative to each value in the vector input. In addition, it
            can be 'rel_legacy' for a size relative to the norm of the vector.  For backwards
            compatibilty, it can be 'rel', which is now equivalent to 'rel_avg'. Defaults to None,
            in which case the approximation method provides its default value..
        show_progress : bool
            True to show progress of check_totals.
        show_only_incorrect : bool, optional
            Set to True if output should print only the subjacs found to be incorrect.
        directional : bool
            If True, compute a single directional derivative for each 'of' in rev mode or each
            'wrt' in fwd mode.
        sort : bool
            If True, sort the subjacobian keys alphabetically.

        Returns
        -------
        Dict of Dicts of Tuples of Floats

            First key:
                is the (output, input) tuple of strings;
            Second key:
                is one of ['rel error', 'abs error', 'magnitude', 'fdstep'];

            For 'rel error', 'abs error', 'magnitude' the value is: A tuple containing norms for
                forward - fd, adjoint - fd, forward - adjoint.
        """
        if out_stream == _DEFAULT_OUT_STREAM:
            out_stream = sys.stdout

        # Check to see if approximation options are the same as that used to compute totals
        # If yes, issue a warning
        if self.model._owns_approx_jac and method in self.model._approx_schemes:
            scheme = self.model._get_approx_scheme(method)

            # get approx options. Fill in with defaults, as needed
            approx_options = scheme.DEFAULT_OPTIONS.copy()
            approx_options.update(self.model._owns_approx_jac_meta)

            # get check options. Fill in with defaults, as needed
            check_options = scheme.DEFAULT_OPTIONS.copy()
            if step:
                check_options['step'] = step
            if method == 'fd':
                if form:
                    check_options['form'] = form
                if step_calc:
                    check_options['step_calc'] = step_calc

            # Compare the approx and check options
            all_same = True
            if approx_options['step'] != check_options['step']:
                all_same = False
            elif method == 'fd':
                if approx_options['form'] != check_options['form']:
                    all_same = False
                if approx_options['step_calc'] != check_options['step_calc']:
                    all_same = False

            if all_same:
                msg = "Checking totals using the same " \
                      "method and options as are used to compute the " \
                      "totals will not provide any relevant " \
                      "information on the " \
                      "accuracy.\n" \
                      "To correct this, change the options to do the " \
                      "check_totals or on the call to approx_totals " \
                      "for the model."

                issue_warning(msg, prefix=self.msginfo,
                              category=OMInvalidCheckDerivativesOptionsWarning)

        if self._metadata['setup_status'] < _SetupStatus.POST_FINAL_SETUP:
            raise RuntimeError(self.msginfo + ": run_model must be called before total "
                               "derivatives can be checked.")

        model = self.model

        if method == 'cs' and not model._outputs._alloc_complex:
            msg = "\n" + self.msginfo + ": To enable complex step, specify "\
                  "'force_alloc_complex=True' when calling " + \
                  "setup on the problem, e.g. 'problem.setup(force_alloc_complex=True)'"
            raise RuntimeError(msg)

        # TODO: Once we're tracking iteration counts, run the model if it has not been run before.

        if wrt is None:
            if not self.driver._designvars:
                raise RuntimeError("Driver is not providing any design variables "
                                   "for compute_totals.")

        lcons = []
        if of is None:
            if not self.driver._responses:
                raise RuntimeError("Driver is not providing any response variables "
                                   "for compute_totals.")
            lcons = [n for n, meta in self.driver._cons.items() if meta['linear']]
            if lcons:
                # if driver has linear constraints, construct a full list of driver responses
                # in order to avoid using any driver coloring that won't include the linear
                # constraints. (The driver coloring would only be used if the supplied of and
                # wrt lists were None or identical to the driver's lists.)
                of = list(self.driver._responses)

        # Calculate Total Derivatives
        total_info = _TotalJacInfo(self, of, wrt, return_format='flat_dict',
                                   approx=model._owns_approx_jac,
                                   driver_scaling=driver_scaling, directional=directional)
        self._metadata['checking'] = True
        try:
            Jcalc = total_info.compute_totals()
        finally:
            self._metadata['checking'] = False
        Jcalc_name = f"J_{total_info.mode}"

        if step is None:
            if method == 'cs':
                steps = [ComplexStep.DEFAULT_OPTIONS['step']]
            else:
                steps = [FiniteDifference.DEFAULT_OPTIONS['step']]
        elif isinstance(step, (float, int)):
            steps = [step]
        else:
            steps = step

        approx = model._owns_approx_jac
        approx_of = model._owns_approx_of
        approx_wrt = model._owns_approx_wrt
        approx_jac_meta = model._owns_approx_jac_meta
        old_jac = model._jacobian
        old_subjacs = model._subjacs_info.copy()
        old_schemes = model._approx_schemes

        Jfds = []
        # prevent form from showing as None in check_totals output
        if form is None and method == 'fd':
            form = FiniteDifference.DEFAULT_OPTIONS['form']

        for step in steps:
            # Approximate FD
            fd_args = {
                'step': step,
                'form': form,
                'step_calc': step_calc,
                'method': method,
                'directional': directional,
            }

            model._approx_schemes = {}

            model.approx_totals(method=method, step=step, form=form,
                                step_calc=step_calc if method == 'fd' else None)
            fd_tot_info = _TotalJacInfo(self, of, wrt, return_format='flat_dict',
                                        approx=True, driver_scaling=driver_scaling,
                                        directional=directional)
            if directional:
                # for fd, use the same fwd mode seeds as the analytical derives used
                fd_tot_info.seeds = total_info.seeds
                Jcalc, Jcalc_slices = total_info._get_as_directional()

            if show_progress:
                Jfd = fd_tot_info.compute_totals(progress_out_stream=out_stream)
            else:
                Jfd = fd_tot_info.compute_totals()

            if directional:
                Jfd, Jfd_slices = fd_tot_info._get_as_directional(total_info.mode)
                Jfds.append((fd_tot_info.J, step))
            else:
                Jfds.append((Jfd, step))

        # reset the _owns_approx_jac flag after approximation is complete.
        if not approx:
            model._jacobian = old_jac
            model._owns_approx_jac = False
            model._owns_approx_of = approx_of
            model._owns_approx_wrt = approx_wrt
            model._owns_approx_jac_meta = approx_jac_meta
            model._subjacs_info = old_subjacs
            model._approx_schemes = old_schemes

        # Assemble and Return all metrics.
        data = {'': {}}
        resp = self.driver._responses
        do_steps = len(Jfds) > 1

        Jcalc_items = Jcalc.items()
        if sort:
            Jcalc_items = sorted(Jcalc_items, key=lambda x: x[0])

        for Jfd, step in Jfds:
            for key, val in Jcalc_items:
                if key not in data['']:
                    data[''][key] = {}
                meta = data[''][key]
                if 'J_fd' not in meta:
                    meta['J_fd'] = []
                    meta['steps'] = []
                meta['steps'].append(step)
                if directional:
                    if self._mode == 'fwd':
                        if 'directional_fd_fwd' not in meta:
                            meta['directional_fd_fwd'] = []
                        _, wrt = key
                        # check directional fwd against fd (one must have negative seed)
                        directional_fd_fwd = total_info.J[:, Jcalc_slices['wrt'][wrt].start] - \
                            Jfd[:, Jcalc_slices['wrt'][wrt].start]
                        meta['directional_fd_fwd'].append(directional_fd_fwd)
                        meta['J_fwd'] = total_info.J[:, Jcalc_slices['wrt'][wrt].start]
                        meta['J_fd'].append(Jfd[:, Jcalc_slices['wrt'][wrt].start])
                    else:  # rev
                        if 'directional_fd_rev' not in meta:
                            meta['directional_fd_rev'] = []
                        of, _ = key
                        # check directional rev against fd (different seeds)
                        dhat = total_info.J[Jcalc_slices['of'][of].start, :]  # first row of 'of'
                        d = total_info.seeds['fwd']  # used as direction for fd
                        mhat = Jfd[Jfd_slices['of'][of], 0]
                        m = total_info.seeds['rev'][Jcalc_slices['of'][of]]

                        dhat_dot_d = dhat.dot(d)
                        mhat_dot_m = mhat.dot(m)

                        # Dot product test for adjoint validity.
                        meta['directional_fd_rev'].append(dhat_dot_d - mhat_dot_m)
                        meta['J_rev'] = dhat_dot_d
                        meta['J_fd'].append(mhat_dot_m)
                else:
                    meta[Jcalc_name] = val
                    meta['J_fd'].append(Jfd[key])

                # Display whether indices were declared when response was added.
                of = key[0]
                if of in resp and resp[of]['indices'] is not None:
                    data[''][key]['indices'] = resp[of]['indices'].indexed_src_size

        _assemble_derivative_data(data, rel_err_tol, abs_err_tol, out_stream, compact_print,
                                  [model], {'': fd_args}, self.comm, totals=total_info, lcons=lcons,
                                  show_only_incorrect=show_only_incorrect, sort=sort)

        if not do_steps:
            _fix_check_data(data)

        return data['']

    def compute_totals(self, of=None, wrt=None, return_format='flat_dict', debug_print=False,
                       driver_scaling=False, use_abs_names=False, get_remote=True,
                       coloring_info=None):
        """
        Compute derivatives of desired quantities with respect to desired inputs.

        Parameters
        ----------
        of : list of variable name str or None
            Variables whose derivatives will be computed. Default is None, which
            uses the driver's objectives and constraints.
        wrt : list of variable name str or None
            Variables with respect to which the derivatives will be computed.
            Default is None, which uses the driver's desvars.
        return_format : str
            Format to return the derivatives. Can be 'dict', 'flat_dict', or 'array'.
            Default is a 'flat_dict', which returns them in a dictionary whose keys are
            tuples of form (of, wrt).
        debug_print : bool
            Set to True to print out some debug information during linear solve.
        driver_scaling : bool
            When True, return derivatives that are scaled according to either the adder and scaler
            or the ref and ref0 values that were specified when add_design_var, add_objective, and
            add_constraint were called on the model. Default is False, which is unscaled.
        use_abs_names : bool
            This is deprecated and has no effect.
        get_remote : bool
            If True, the default, the full distributed total jacobian will be retrieved.
        coloring_info : ColoringMeta, None, or False
            If False, do no coloring.  If None, use driver coloring info to compute the coloring.
            Otherwise use the given coloring info object to provide the coloring, if it exists.

        Returns
        -------
        object
            Derivatives in form requested by 'return_format'.
        """
        if use_abs_names:
            warn_deprecation("The use_abs_names argument to compute_totals is deprecated and has "
                             "no effect.")

        if self._metadata['setup_status'] < _SetupStatus.POST_FINAL_SETUP:
            with multi_proc_exception_check(self.comm):
                self.final_setup()

        total_info = _TotalJacInfo(self, of, wrt, return_format, approx=self.model._owns_approx_jac,
                                   driver_scaling=driver_scaling, get_remote=get_remote,
                                   debug_print=debug_print, coloring_info=coloring_info)
        return total_info.compute_totals()

    def set_solver_print(self, level=2, depth=1e99, type_='all'):
        """
        Control printing for solvers and subsolvers in the model.

        Parameters
        ----------
        level : int
            Iprint level. Set to 2 to print residuals each iteration; set to 1
            to print just the iteration totals; set to 0 to disable all printing
            except for failures, and set to -1 to disable all printing including failures.
        depth : int
            How deep to recurse. For example, you can set this to 0 if you only want
            to print the top level linear and nonlinear solver messages. Default
            prints everything.
        type_ : str
            Type of solver to set: 'LN' for linear, 'NL' for nonlinear, or 'all' for all.
        """
        self.model.set_solver_print(level=level, depth=depth, type_=type_)

    def list_problem_vars(self,
                          show_promoted_name=True,
                          print_arrays=False,
                          driver_scaling=True,
                          desvar_opts=[],
                          cons_opts=[],
                          objs_opts=[],
                          out_stream=_DEFAULT_OUT_STREAM
                          ):
        """
        Print all design variables and responses (objectives and constraints).

        Parameters
        ----------
        show_promoted_name : bool
            If True, then show the promoted names of the variables.
        print_arrays : bool, optional
            When False, in the columnar display, just display norm of any ndarrays with size > 1.
            The norm is surrounded by vertical bars to indicate that it is a norm.
            When True, also display full values of the ndarray below the row. Format is affected
            by the values set with numpy.set_printoptions.
            Default is False.
        driver_scaling : bool, optional
            When True, return values that are scaled according to either the adder and scaler or
            the ref and ref0 values that were specified when add_design_var, add_objective, and
            add_constraint were called on the model. Default is True.
        desvar_opts : list of str
            List of optional columns to be displayed in the desvars table.
            Allowed values are:
            ['lower', 'upper', 'ref', 'ref0', 'indices', 'adder', 'scaler', 'parallel_deriv_color',
            'cache_linear_solution', 'units', 'min', 'max'].
        cons_opts : list of str
            List of optional columns to be displayed in the cons table.
            Allowed values are:
            ['lower', 'upper', 'equals', 'ref', 'ref0', 'indices', 'adder', 'scaler',
            'linear', 'parallel_deriv_color', 'cache_linear_solution', 'units', 'min', 'max'].
        objs_opts : list of str
            List of optional columns to be displayed in the objs table.
            Allowed values are:
            ['ref', 'ref0', 'indices', 'adder', 'scaler', 'units',
            'parallel_deriv_color', 'cache_linear_solution'].
        out_stream : file-like object
            Where to send human readable output. Default is sys.stdout.
            Set to None to suppress.

        Returns
        -------
        dict
            Name, size, val, and other requested parameters of design variables, constraints,
            and objectives.
        """
        warn_deprecation(msg='Method `list_problem_vars` has been renamed `list_driver_vars`.\n'
                         'Please update your code to use list_driver_vars to avoid this warning.')
        return self.list_driver_vars(show_promoted_name=show_promoted_name,
                                     print_arrays=print_arrays,
                                     driver_scaling=driver_scaling,
                                     desvar_opts=desvar_opts,
                                     cons_opts=cons_opts,
                                     objs_opts=objs_opts,
                                     out_stream=out_stream)

    def list_driver_vars(self,
                         show_promoted_name=True,
                         print_arrays=False,
                         driver_scaling=True,
                         desvar_opts=[],
                         cons_opts=[],
                         objs_opts=[],
                         out_stream=_DEFAULT_OUT_STREAM
                         ):
        """
        Print all design variables and responses (objectives and constraints).

        Parameters
        ----------
        show_promoted_name : bool
            If True, then show the promoted names of the variables.
        print_arrays : bool, optional
            When False, in the columnar display, just display norm of any ndarrays with size > 1.
            The norm is surrounded by vertical bars to indicate that it is a norm.
            When True, also display full values of the ndarray below the row. Format is affected
            by the values set with numpy.set_printoptions.
            Default is False.
        driver_scaling : bool, optional
            When True, return values that are scaled according to either the adder and scaler or
            the ref and ref0 values that were specified when add_design_var, add_objective, and
            add_constraint were called on the model. Default is True.
        desvar_opts : list of str
            List of optional columns to be displayed in the desvars table.
            Allowed values are:
            ['lower', 'upper', 'ref', 'ref0', 'indices', 'adder', 'scaler', 'parallel_deriv_color',
            'cache_linear_solution', 'units', 'min', 'max'].
        cons_opts : list of str
            List of optional columns to be displayed in the cons table.
            Allowed values are:
            ['lower', 'upper', 'equals', 'ref', 'ref0', 'indices', 'adder', 'scaler',
            'linear', 'parallel_deriv_color', 'cache_linear_solution', 'units', 'min', 'max'].
        objs_opts : list of str
            List of optional columns to be displayed in the objs table.
            Allowed values are:
            ['ref', 'ref0', 'indices', 'adder', 'scaler', 'units',
            'parallel_deriv_color', 'cache_linear_solution'].
        out_stream : file-like object
            Where to send human readable output. Default is sys.stdout.
            Set to None to suppress.

        Returns
        -------
        dict
            Name, size, val, and other requested parameters of design variables, constraints,
            and objectives.
        """
        if self._metadata['setup_status'] < _SetupStatus.POST_FINAL_SETUP:
            raise RuntimeError(f"{self.msginfo}: Problem.list_driver_vars() cannot be called "
                               "before `Problem.run_model()`, `Problem.run_driver()`, or "
                               "`Problem.final_setup()`.")

        default_col_names = ['name', 'val', 'size']

        # Design vars
        desvars = self.driver._designvars
        vals = self.driver.get_design_var_values(get_remote=True, driver_scaling=driver_scaling)
        if not driver_scaling:
            desvars = desvars.copy()
            for meta in desvars.values():
                scaler = meta['scaler'] if meta.get('scaler') is not None else 1.
                adder = meta['adder'] if meta.get('adder') is not None else 0.
                if 'lower' in meta:
                    meta['lower'] = meta['lower'] / scaler - adder
                if 'upper' in meta:
                    meta['upper'] = meta['upper'] / scaler - adder
        header = "Design Variables"
        def_desvar_opts = [opt for opt in ('indices',) if opt not in desvar_opts and
                           _find_dict_meta(desvars, opt)]
        col_names = default_col_names + def_desvar_opts + desvar_opts
        if out_stream:
            self._write_var_info_table(header, col_names, desvars, vals,
                                       show_promoted_name=show_promoted_name,
                                       print_arrays=print_arrays,
                                       col_spacing=2, out_stream=out_stream)

        des_vars = [[i, j] for i, j in desvars.items()]
        for d in des_vars:
            d[1] = {i: j for i, j in d[1].items() if i in col_names}
            d[1]['val'] = vals[d[0]]
        des_vars = [tuple(d) for d in des_vars]

        # Constraints
        cons = self.driver._cons
        vals = self.driver.get_constraint_values(driver_scaling=driver_scaling)
        if not driver_scaling:
            cons = cons.copy()
            for meta in cons.values():
                scaler = meta['scaler'] if meta.get('scaler') is not None else 1.
                adder = meta['adder'] if meta.get('adder') is not None else 0.
                if 'lower' in meta:
                    meta['lower'] = meta['lower'] / scaler - adder
                if 'upper' in meta:
                    meta['upper'] = meta['upper'] / scaler - adder
        header = "Constraints"
        # detect any cons that use aliases
        def_cons_opts = [opt for opt in ('indices', 'alias') if opt not in cons_opts and
                         _find_dict_meta(cons, opt)]
        col_names = default_col_names + def_cons_opts + cons_opts
        if out_stream:
            self._write_var_info_table(header, col_names, cons, vals,
                                       show_promoted_name=show_promoted_name,
                                       print_arrays=print_arrays,
                                       col_spacing=2, out_stream=out_stream)

        cons_vars = [[i, j] for i, j in cons.items()]
        for c in cons_vars:
            c[1] = {i: j for i, j in c[1].items() if i in col_names}
            c[1]['val'] = vals[c[0]]
        cons_vars = [tuple(c) for c in cons_vars]

        objs = self.driver._objs
        vals = self.driver.get_objective_values(driver_scaling=driver_scaling)
        header = "Objectives"
        def_obj_opts = [opt for opt in ('indices',) if opt not in objs_opts and
                        _find_dict_meta(objs, opt)]
        col_names = default_col_names + def_obj_opts + objs_opts
        if out_stream:
            self._write_var_info_table(header, col_names, objs, vals,
                                       show_promoted_name=show_promoted_name,
                                       print_arrays=print_arrays,
                                       col_spacing=2, out_stream=out_stream)

        obj_vars = [[i, j] for i, j in objs.items()]
        for o in obj_vars:
            o[1] = {i: j for i, j in o[1].items() if i in col_names}
            o[1]['val'] = vals[o[0]]
        obj_vars = [tuple(o) for o in obj_vars]

        prob_vars = {'design_vars': des_vars,
                     'constraints': cons_vars,
                     'objectives': obj_vars}

        return prob_vars

    def _write_var_info_table(self, header, col_names, meta, vals, print_arrays=False,
                              show_promoted_name=True, col_spacing=1,
                              out_stream=_DEFAULT_OUT_STREAM):
        """
        Write a table of information for the problem variable in meta and vals.

        Parameters
        ----------
        header : str
            The header line for the table.
        col_names : list of str
            List of column labels.
        meta : dict
            Dictionary of metadata for each problem variable.
        vals : dict
            Dictionary of values for each problem variable.
        print_arrays : bool, optional
            When False, in the columnar display, just display norm of any ndarrays with size > 1.
            The norm is surrounded by vertical bars to indicate that it is a norm.
            When True, also display full values of the ndarray below the row. Format is affected
            by the values set with numpy.set_printoptions
            Default is False.
        show_promoted_name : bool
            If True, then show the promoted names of the variables.
        col_spacing : int
            Number of spaces between columns in the table.
        out_stream : file-like object
            Where to send human readable output. Default is sys.stdout.
            Set to None to suppress.
        """
        if out_stream is None:
            return
        elif out_stream is _DEFAULT_OUT_STREAM:
            out_stream = sys.stdout
        elif not isinstance(out_stream, TextIOBase):
            raise TypeError("Invalid output stream specified for 'out_stream'")

        abs2prom = self.model._var_abs2prom

        # Gets the current numpy print options for consistent decimal place
        #   printing between arrays and floats
        print_options = np.get_printoptions()
        np_precision = print_options['precision']

        # Get the values for all the elements in the tables
        rows = []
        for name, meta in meta.items():

            row = {}
            vname = meta['name'] if meta.get('alias') else name

            for col_name in col_names:
                if col_name == 'name':
                    if show_promoted_name:
                        if vname in abs2prom['input']:
                            row[col_name] = abs2prom['input'][vname]
                        elif vname in abs2prom['output']:
                            row[col_name] = abs2prom['output'][vname]
                        else:
                            # Promoted auto_ivc name. Keep it promoted
                            row[col_name] = vname
                    else:
                        row[col_name] = vname

                elif col_name == 'val':
                    row[col_name] = vals[name]
                elif col_name == 'min':
                    min_val = min(vals[name])
                    # Rounding to match float precision to numpy precision
                    row[col_name] = np.round(min_val, np_precision)
                elif col_name == 'max':
                    max_val = max(vals[name])
                    # Rounding to match float precision to numpy precision
                    row[col_name] = np.round(max_val, np_precision)
                else:
                    row[col_name] = meta[col_name]
            rows.append(row)

        col_space = ' ' * col_spacing
        print(add_border(header, '-'), file=out_stream)

        # loop through the rows finding the max widths
        max_width = {}
        for col_name in col_names:
            max_width[col_name] = len(col_name)
        for row in rows:
            for col_name in col_names:
                cell = row[col_name]
                if isinstance(cell, np.ndarray) and cell.size > 1:
                    norm = np.linalg.norm(cell)
                    out = f'|{np.round(norm, np_precision)}|'
                else:
                    out = str(cell)
                max_width[col_name] = max(len(out), max_width[col_name])

        # print col headers
        header_div = ''
        header_col_names = ''
        for col_name in col_names:
            header_div += '-' * max_width[col_name] + col_space
            header_col_names += pad_name(col_name, max_width[col_name], quotes=False) + col_space
        print(header_col_names, file=out_stream)
        print(header_div[:-1], file=out_stream)

        # print rows with var info
        for row in rows:
            have_array_values = []  # keep track of which values are arrays
            row_string = ''
            for col_name in col_names:
                cell = row[col_name]
                if isinstance(cell, np.ndarray) and cell.size > 1:
                    norm = np.linalg.norm(cell)
                    out = f'|{np.round(norm, np_precision)}|'
                    have_array_values.append(col_name)
                else:
                    out = str(cell)
                row_string += pad_name(out, max_width[col_name], quotes=False) + col_space
            print(row_string, file=out_stream)

            if print_arrays:
                spaces = (max_width['name'] + col_spacing) * ' '
                for col_name in have_array_values:
                    print(f"{spaces}{col_name}:", file=out_stream)
                    print(textwrap.indent(pprint.pformat(row[col_name]), spaces), file=out_stream)
                    print(file=out_stream)

        print(file=out_stream)

    def load_case(self, case):
        """
        Pull all input and output variables from a case into the model.

        Parameters
        ----------
        case : Case or dict
            A Case from a CaseReader, or a dictionary with key 'inputs' mapped to the
            output of problem.model.list_inputs and key 'outputs' mapped to the output
            of prob.model.list_outputs. Both list_inputs and list_outputs should be called
            with `prom_name=True` and `return_format='dict'`.
        """
        model = self.model

        # if model overrides load_case, then call the overloaded method
        if overrides_method('load_case', model, System):
            model.load_case(case)
            return

        # find all subsystems that override the load_case method
        system_overrides = {}
        for subsys in model.system_iter(include_self=False, recurse=True):
            if overrides_method('load_case', subsys, System):
                system_overrides[subsys.pathname] = subsys

        def set_later(var_name):
            # determine if variable should be set later via an overridden load_case method
            for pathname in system_overrides:
                if var_name.startswith(pathname + '.'):
                    return True
            return False

        if isinstance(case, dict):
            # case data comes from list_inputs/list_outputs, keyed on absolute pathname
            # we need it to be keyed on promoted name
            if 'inputs' in case:
                inputs = {meta['prom_name']: meta for meta in case['inputs'].values()}
            else:
                inputs = None
            if 'outputs' in case:
                outputs = {meta['prom_name']: meta for meta in case['outputs'].values()}
            else:
                outputs = None
        else:
            inputs = case.inputs
            outputs = case.outputs

        abs2idx = model._var_allprocs_abs2idx
        prom2abs_in = model._var_allprocs_prom2abs_list['input']
        prom2abs_out = model._var_allprocs_prom2abs_list['output']
        abs2meta_in = model._var_allprocs_abs2meta['input']
        abs2meta_out = model._var_allprocs_abs2meta['output']
        abs2meta_disc_in = model._var_allprocs_discrete['input']
        abs2meta_disc_out = model._var_allprocs_discrete['output']

        if inputs:
            for name in inputs:
                if set_later(name):
                    continue

                if name in abs2meta_in or name in abs2meta_disc_in:
                    abs_name = name

                    if isinstance(case, dict):
                        val = inputs[name]['val']
                    else:
                        val = case.inputs[abs_name]
                    try:
                        varmeta = abs2meta_in[abs_name]
                    except KeyError:
                        # Var may be discrete
                        varmeta = abs2meta_disc_in[abs_name]
                    if varmeta.get('distributed') and model.comm.size > 1:
                        sizes = model._var_sizes['input'][:, abs2idx[abs_name]]
                        model.set_val(abs_name, scatter_dist_to_local(val, model.comm, sizes))
                    else:
                        model.set_val(abs_name, val)
                else:
                    issue_warning(f"{model.msginfo}: Input variable, '{name}', recorded "
                                  "in the case is not found in the model.")

        if outputs:
            for name in outputs:
                if set_later(name):
                    continue

                # auto_ivc output may point to a promoted input name
                if name in prom2abs_out:
                    prom2abs = prom2abs_out
                    is_output = True
                else:
                    prom2abs = prom2abs_in
                    is_output = False

                if name in prom2abs:
                    if isinstance(case, dict):
                        val = outputs[name]['val']
                    else:
                        val = outputs[name]

                    for abs_name in prom2abs[name]:
                        if set_later(abs_name):
                            continue

                        if is_output:
                            try:
                                varmeta = abs2meta_out[abs_name]
                            except KeyError:
                                varmeta = abs2meta_disc_out[abs_name]
                        else:
                            try:
                                varmeta = abs2meta_in[abs_name]
                            except KeyError:
                                varmeta = abs2meta_disc_in[abs_name]
                        if varmeta.get('distributed') and model.comm.size > 1:
                            sizes = model._var_sizes['output'][:, abs2idx[abs_name]]
                            model.set_val(abs_name, scatter_dist_to_local(val, model.comm, sizes))
                        else:
                            model.set_val(abs_name, val)

                else:
                    issue_warning(f"{model.msginfo}: Output variable, '{name}', recorded "
                                  "in the case is not found in the model.")

        # call the overridden load_case method on applicable subsystems (in top-down order)
        for sys_name in sorted(system_overrides.keys()):
            system_overrides[sys_name].load_case(case)

    def check_config(self, logger=None, checks=_default_checks, out_file='openmdao_checks.out'):
        """
        Perform optional error checks on a Problem.

        Parameters
        ----------
        logger : object
            Logging object.
        checks : list of str or None or the str 'all'
            Determines what config checks are run.
            If None, no checks are run
            If list of str, run those config checks
            If ‘all’, all the checks ('auto_ivc_warnings', 'comp_has_no_outputs', 'cycles',
            'dup_inputs', 'missing_recorders', 'out_of_order', 'promotions', 'solvers',
            'system', 'unconnected_inputs') are run.
        out_file : str or None
            If not None, output will be written to this file in addition to stdout.
        """
        if checks is None:
            return

        reports_dir_exists = os.path.isdir(self.get_reports_dir())
        check_file_path = None
        if logger is None:
            if out_file is not None:
                if reports_dir_exists:
                    check_file_path = str(self.get_reports_dir() / out_file)
                else:
                    check_file_path = out_file
            logger = get_logger('check_config', out_file=check_file_path, use_format=True)

        if checks == 'all':
            checks = sorted(_all_non_redundant_checks)

        if logger is None and checks:
            check_file_path = None if out_file is None else str(self.get_outputs_dir() / out_file)
            logger = get_logger('check_config', out_file=check_file_path, use_format=True)

        for c in checks:
            if c not in _all_checks:
                print(f"WARNING: '{c}' is not a recognized check.  Available checks are: "
                      f"{sorted(_all_checks)}")
                continue
            logger.info(f'checking {c}...')
            beg = time.perf_counter()
            _all_checks[c](self, logger)
            end = time.perf_counter()
            logger.info(f"    {c} check complete ({(end - beg):.6f} sec).")

        if checks and check_file_path is not None and reports_dir_exists:
            # turn text file written to reports dir into an html file to be viewable from the
            # 'openmdao view_reports' command
            with open(check_file_path, 'r') as f:
                txt = f.read()

            path = self.get_reports_dir() / 'checks.html'
            with open(path, 'w') as f:
                f.write(text2html(txt))

    def set_complex_step_mode(self, active):
        """
        Turn on or off complex stepping mode.

        Parameters
        ----------
        active : bool
            Complex mode flag; set to True prior to commencing complex step.
        """
        if self._metadata is None or \
           self._metadata['setup_status'] < _SetupStatus.POST_FINAL_SETUP:
            raise RuntimeError(f"{self.msginfo}: set_complex_step_mode cannot be called before "
                               "`Problem.run_model()`, `Problem.run_driver()`, or "
                               "`Problem.final_setup()`.")

        if active and not self.model._outputs._alloc_complex:
            raise RuntimeError(f"{self.msginfo}: To enable complex step, specify "
                               "'force_alloc_complex=True' when calling setup on the problem, "
                               "e.g. 'problem.setup(force_alloc_complex=True)'")

        self.model._set_complex_step_mode(active)

    def get_reports_dir(self, force=False):
        """
        Get the path to the directory where the report files should go.

        If it doesn't exist, it will be created.

        Parameters
        ----------
        force : bool
            If True, create the reports directory if it doesn't exist, even if this Problem does
            not have any active reports. This can happen when running testflo.

        Returns
        -------
        pathlib.Path
            The path to the directory where reports should be written.
        """
        return self.get_outputs_dir('reports', mkdir=force or len(self._reports) > 0)

    def get_outputs_dir(self, *subdirs, mkdir=True):
        """
        Get the path under which all output files of this problem are to be placed.

        Parameters
        ----------
        *subdirs : str
            Subdirectories nested under the relevant problem output directory.
            To create {prob_output_dir}/a/b one would pass `prob.get_outputs_dir('a', 'b')`.
        mkdir : bool
            If True, attempt to create this directory if it does not exist.

        Returns
        -------
        pathlib.Path
           The path of the outputs directory for the problem.
        """
        return _get_outputs_dir(self, *subdirs, mkdir=mkdir)

    def get_coloring_dir(self, mode, mkdir=False):
        """
        Get the path to the directory for the coloring files.

        Parameters
        ----------
        mode : str
            Must be one of 'input' or 'output'. A problem will always write its coloring files to
            its standard output directory in `{prob_name}_out/coloring_files`, but input coloring
            files to be loaded may be read from a different directory specifed by the problem's
            `coloring_dir` option.
        mkdir : bool
            If True, attempt to create this directory if it does not exist.

        Returns
        -------
        pathlib.Path
            The path to the directory where reports should be written.
        """
        if mode == 'input':
            return pathlib.Path(self.options['coloring_dir'])
        elif mode == 'output':
            return self.get_outputs_dir('coloring_files', mkdir=mkdir)
        else:
            raise ValueError(f"{self.msginfo}: get_coloring_dir requires mode"
                             "to be one of 'input' or 'output'.")

    def list_indep_vars(self, include_design_vars=True, options=None,
                        print_arrays=False, out_stream=_DEFAULT_OUT_STREAM):
        """
        Retrieve the independent variables in the Problem.

        Returns a dictionary mapping the promoted names of indep_vars which the user is
        expected to provide to the metadata for the associated independent variable.

        A output is designated as an independent variable if it is tagged with
        'openmdao:indep_var'. This includes IndepVarComp by default, and users are
        able to apply this tag to their own component outputs if they wish
        to provide components with IndepVarComp-like capability.

        Parameters
        ----------
        include_design_vars : bool
            If True, include design variables in the list of problem inputs.
            The user may provide values for these but ultimately they will
            be overwritten by the Driver.
            Default is False.
        options : list of str or None
            List of optional columns to be displayed in the independent variable table.
            Allowed values are:
            ['name', 'units', 'shape', 'size', 'desc', 'ref', 'ref0', 'res_ref',
            'distributed', 'lower', 'upper', 'tags', 'shape_by_conn', 'copy_shape', 'compute_shape',
            'global_size', 'global_shape', 'value'].
        print_arrays : bool, optional
            When False, in the columnar display, just display norm of any ndarrays with size > 1.
            The norm is surrounded by vertical bars to indicate that it is a norm.
            When True, also display full values of the ndarray below the row. Format is affected
            by the values set with numpy.set_printoptions.
        out_stream : file-like object
            Where to send human readable output. Default is sys.stdout.
            Set to None to suppress.

        Returns
        -------
        dict
            A dictionary mapping the promoted names of all independent variables
            in the model to their metadata.
        """
        model = self.model
        if model._outputs is None:
            raise RuntimeError("list_indep_vars requires that final_setup has been "
                               "run for the Problem.")

        design_vars = model.get_design_vars(recurse=True,
                                            use_prom_ivc=True,
                                            get_sizes=False)

        problem_indep_vars = []

        col_names = ['name', 'units', 'val']
        if options is not None:
            col_names.extend(options)

        abs2meta = model._var_allprocs_abs2meta['output']
        abs2prom = model._var_allprocs_abs2prom['output']
        abs2disc = model._var_allprocs_discrete['output']

        seen = set()
        for absname, meta in chain(abs2meta.items(), abs2disc.items()):
            if 'openmdao:indep_var' in meta['tags']:
                name = abs2prom[absname]
                if (include_design_vars or name not in design_vars) and name not in seen:
                    meta = {key: meta[key] for key in col_names if key in meta}
                    meta['val'] = self.get_val(name)
                    problem_indep_vars.append((name, meta))
                    seen.add(name)

        if out_stream is not None:
            header = f'Problem {self._name} Independent Variables'
            if problem_indep_vars:
                meta = {key: meta for key, meta in problem_indep_vars}
                vals = {key: self.get_val(key) for key in meta}
                self._write_var_info_table(header, col_names, meta, vals, print_arrays=print_arrays,
                                           show_promoted_name=True, col_spacing=1,
                                           out_stream=out_stream)
            else:
                if out_stream is _DEFAULT_OUT_STREAM:
                    out_stream = sys.stdout
                hr = '-' * len(header)
                print(f'{hr}\n{header}\n{hr}', file=out_stream)
                print('None found', file=out_stream)

        return problem_indep_vars

    def iter_count_iter(self, include_driver=True, include_solvers=True, include_systems=False):
        """
        Yield iteration counts for driver, solvers and/or systems.

        Parameters
        ----------
        include_driver : bool
            If True, include the driver in the iteration counts.
        include_solvers : bool
            If True, include solvers in the iteration counts.
        include_systems : bool
            If True, include systems in the iteration counts.

        Yields
        ------
        str
            Name of the object.
        str
            Name of the counter.
        int
            Value of the counter.
        """
        if include_driver:
            yield ('Driver', 'iter_count', self.driver.iter_count)
        if include_solvers or include_systems:
            for s in self.model.system_iter(include_self=True, recurse=True):
                if include_systems:
                    for it in ('iter_count', 'iter_count_apply'):
                        val = getattr(s, it)
                        if val > 0:
                            yield (s.pathname, it, val)

                if include_solvers:
                    prefix = s.pathname + '.' if s.pathname else ''
                    if s.nonlinear_solver is not None and s.nonlinear_solver._iter_count > 0:
                        yield (prefix + 'nonlinear_solver', '_iter_count',
                               s.nonlinear_solver._iter_count)
                    if s.linear_solver is not None and s.linear_solver._iter_count > 0:
                        yield (prefix + 'linear_solver', '_iter_count',
                               s.linear_solver._iter_count)

    def list_pre_post(self, outfile=None):
        """
        Display the pre and post optimization components.

        Parameters
        ----------
        outfile : file-like or str or None
            Where to send human readable output. Default is None, which sends output to stdout.
        """
        if self._metadata is None or self._metadata['setup_status'] < _SetupStatus.POST_SETUP:
            raise RuntimeError(f"{self.msginfo}: list_pre_post can't be called before setup.")

        if outfile is None:
            out = sys.stdout
        else:
            out = open(outfile, 'w')

        model = self.model
        if model._pre_components:
            print("\nPre-optimization components:", file=out)
            for name in sorted(model._pre_components):
                print(f"    {name}", file=out)
        else:
            print("\nPre-optimization components: []", file=out)

        if model._post_components:
            print("\nPost-optimization components:", file=out)
            for name in sorted(model._post_components):
                print(f"    {name}", file=out)
        else:
            print("\nPost-optimization components: []", file=out)

    def _any_rank_has_saved_errors(self):
        """
        Return True if any rank has saved errors.

        Returns
        -------
        bool
            True if any rank has errors.
        """
        if self._metadata is None:
            return False
        else:
            if MPI and self.comm is not None and self.comm.size > 1:
                if self._metadata['saved_errors'] is None:
                    nerrs = 0
                else:
                    nerrs = len(self._metadata['saved_errors'])
                return self.comm.allreduce(nerrs, op=MPI.SUM) > 0
            else:
                return bool(self._metadata['saved_errors'])

    def _get_unique_saved_errors(self):
        """
        Get a list of unique saved errors.

        Returns
        -------
        list
            List of unique saved errors.
        """
        unique_errors = []
        if self._metadata is not None:
            if self._any_rank_has_saved_errors():
                # traceback won't pickle, so convert to string
                if self.comm.size > 1:
                    saved = [(ident, msg, exc_type, ''.join(traceback.format_tb(tback)))
                             for ident, msg, exc_type, tback in self._metadata['saved_errors']]
                    all_errors = self.comm.allgather(saved)
                else:
                    all_errors = [self._metadata['saved_errors']]

                seen = set()
                for errors in all_errors:
                    for ident, msg, exc_type, tback in errors:
                        if (ident is None and msg not in seen) or ident not in seen:
                            unique_errors.append((ident, msg, exc_type, tback))
                            seen.add(ident)
                            seen.add(msg)

        return unique_errors

    def get_total_coloring(self, coloring_info=None, of=None, wrt=None, run_model=None):
        """
        Get the total coloring.

        If necessary, dynamically generate it.

        Parameters
        ----------
        coloring_info : dict
            Coloring metadata dict.
        of : list of str or None
            List of response names.
        wrt : list of str or None
            List of design variable names.
        run_model : bool or None
            If False, don't run model.  If None, use problem._run_counter to determine if model
            should be run.

        Returns
        -------
        Coloring or None
            Coloring object, possibly dynamically generated, or None.
        """
        if coloring_mod._use_total_sparsity:
            coloring = None
            # if no coloring_info is supplied, copy the coloring_info from the driver but
            # remove any existing coloring, and force dynamic coloring
            if coloring_info is None:
                coloring_info = self.driver._coloring_info.copy()
                coloring_info.coloring = None
                coloring_info.dynamic = True

            if coloring_info.do_compute_coloring():
                if coloring_info.dynamic:
                    do_run = run_model if run_model is not None else self._run_counter < 0
                    coloring = \
                        coloring_mod.dynamic_total_coloring(
                            self.driver, run_model=do_run,
                            fname=self.driver._get_total_coloring_fname(mode='output'),
                            of=of, wrt=wrt)
            else:
                return coloring_info.coloring

            return coloring


_ErrorTuple = namedtuple('ErrorTuple', ['forward', 'reverse', 'forward_reverse'])
_MagnitudeTuple = namedtuple('MagnitudeTuple', ['forward', 'reverse', 'fd'])


def _compute_deriv_errors(derivative_info, matrix_free, directional, totals):
    """
    Compute the errors between derivatives that were computed using different modes or methods.

    Error information in the derivative_info dict is updated by this function.

    Parameters
    ----------
    derivative_info : dict
        Metadata dict corresponding to a particular (of, wrt) pair.
    matrix_free : bool
        True if the current dirivatives are computed in a matrix free manner.
    directional : bool
        True if the current dirivtives are directional.
    totals : bool or _TotalJacInfo
        _TotalJacInfo if the current derivatives are total derivatives.

    Returns
    -------
    float
        The norm of the FD jacobian.
    """
    nan = float('nan')

    def safe_norm(arr):
        return 0. if arr is None or arr.size == 0 else np.linalg.norm(arr)

    Jforward = derivative_info.get('J_fwd')
    Jreverse = derivative_info.get('J_rev')
    forward = Jforward is not None
    reverse = Jreverse is not None

    rev_norm = fwd_norm = fwd_rev_error = None
    calc_norm = 0.
    if reverse:
        rev_norm = calc_norm = safe_norm(Jreverse)
    if forward:
        fwd_norm = calc_norm = safe_norm(Jforward)

    try:
        fdinfo = derivative_info['J_fd']
        steps = derivative_info['steps']
    except KeyError:
        # this can happen when a partial is not declared, which means it should be zero
        fdinfo = (np.zeros(1),)
        steps = (None,)

    if matrix_free:
        if directional:
            if forward and reverse:
                fwd_rev_error = safe_norm(derivative_info['directional_fwd_rev'])
            else:
                fwd_rev_error = None
        elif not totals:
            fwd_rev_error = safe_norm(Jforward - Jreverse)

    derivative_info['abs error'] = []
    derivative_info['rel error'] = []
    derivative_info['magnitude'] = []
    derivative_info['steps'] = []
    fdnorms = []

    for i, fd in enumerate(fdinfo):
        step = steps[i]
        fd_norm = safe_norm(fd)
        fdnorms.append(fd_norm)

        fwd_error = rev_error = None

        if reverse and not directional:
            rev_error = safe_norm(Jreverse - fd)

        if forward:
            fwd_error = safe_norm(Jforward - fd)

        if directional:
            if reverse:
                rev_error = safe_norm(derivative_info['directional_fd_rev'][i])
                if not totals:
                    rev_norm = None
            if forward and totals:
                fwd_error = safe_norm(derivative_info['directional_fd_fwd'][i])

        derivative_info['abs error'].append(_ErrorTuple(fwd_error, rev_error, fwd_rev_error))
        derivative_info['magnitude'].append(_MagnitudeTuple(fwd_norm, rev_norm, fd_norm))
        derivative_info['steps'].append(step)

        # If fd_norm is zero, let's use calc_norm as the divisor for the relative
        # error check. That way we don't accidentally squelch a legitimate problem.
        div_norm = fd_norm if fd_norm != 0. else calc_norm

        if div_norm == 0.:
            derivative_info['rel error'].append(_ErrorTuple(None if fwd_error is None else nan,
                                                            None if rev_error is None else nan,
                                                            None if fwd_rev_error is None else nan))
        else:
            if matrix_free and not totals:
                derivative_info['rel error'].append(_ErrorTuple(fwd_error / div_norm,
                                                                rev_error / div_norm,
                                                                fwd_rev_error / div_norm))
            else:
                derivative_info['rel error'].append(_ErrorTuple(
                    None if fwd_error is None else fwd_error / div_norm,
                    None if rev_error is None else rev_error / div_norm,
                    None if fwd_rev_error is None else fwd_rev_error / div_norm))

    return np.max(fdnorms)


def _errors_above_tol(deriv_info, abs_error_tol, rel_error_tol):
    """
    Return if either abs or rel tolerances are violated when comparing a group of derivatives.

    Parameters
    ----------
    deriv_info : dict
        Metadata dict corresponding to a particular (of, wrt) pair.
    abs_error_tol : float
        Absolute error tolerance.
    rel_error_tol : float
        Relative error tolerance.

    Returns
    -------
    bool
        True if absolute tolerance is violated.
    bool
        True if relative tolerance is violated.
    """
    abs_errs = deriv_info['abs error']
    rel_errs = deriv_info['rel error']

    above_abs = above_rel = False

    for abs_err in abs_errs:
        for error in abs_err:
            if error is not None and not np.isnan(error) and error >= abs_error_tol:
                above_abs = True
                break
        if above_abs:
            break

    for rel_err in rel_errs:
        for error in rel_err:
            if error is not None and not np.isnan(error) and error >= rel_error_tol:
                above_rel = True
                break
        if above_rel:
            break

    return above_abs, above_rel


def _iter_derivs(derivatives, sys_name, show_only_incorrect, global_options, totals,
                 matrix_free, abs_error_tol=1e-6, rel_error_tol=1e-6, incon_keys=()):
    """
    Iterate over all of the derivatives.

    If show_only_incorrect is True, only the derivatives with abs or rel errors outside of
    tolerance or derivatives wrt serial variables that are inconsistent across ranks will be
    returned.

    Parameters
    ----------
    derivatives : dict
        Dict of metadata for derivative groups, keyed on (of, wrt) pairs.
    sys_name : str
        Name of the current system.
    show_only_incorrect : bool
        If True, yield only derivatives with errors outside of tolerance.
    global_options : dict
        Dictionary containing the options for the approximation.
    totals : bool or _TotalJacInfo
        Set to _TotalJacInfo if we are doing check_totals to skip a bunch of stuff.
    matrix_free : bool
        True if the system computes matrix free derivatives.
    abs_error_tol : float
        Absolute error tolerance.
    rel_error_tol : float
        Relative error tolerance.
    incon_keys : set or tuple
        Keys where there are serial d_inputs variables that are inconsistent across processes.

    Yields
    ------
    tuple
        The (of, wrt) pair for the current derivatives being compared.
    float
        The FD norm.
    dict
        The FD options.
    bool
        True if the current derivatives are directional.
    bool
        True if the differences for the current derivatives are above the absolute error tolerance.
    bool
        True if the differences for the current derivatives are above the relative error tolerance.
    bool
        True if the current derivative was computed where some serial d_inputs variables were not
        consistent across processes.
    """
    # Sorted keys ensures deterministic ordering
    sorted_keys = sorted(derivatives)

    for key in sorted_keys:
        _, wrt = key

        inconsistent = False
        derivative_info = derivatives[key]

        if totals:
            fd_opts = global_options['']
        else:
            fd_opts = global_options[sys_name][wrt]
            if key in incon_keys:
                inconsistent = True

        directional = bool(fd_opts) and fd_opts.get('directional')

        fd_norm = _compute_deriv_errors(derivative_info, matrix_free, directional, totals)

        above_abs, above_rel = _errors_above_tol(derivative_info, abs_error_tol, rel_error_tol)

        if show_only_incorrect and not (above_abs or above_rel or inconsistent):
            continue

        yield key, fd_norm, fd_opts, directional, above_abs, above_rel, inconsistent


def _fix_check_data(data):
    """
    Modify the data dict to match the old format if there is only one fd step size.

    Parameters
    ----------
    data : dict
        Dictionary containing derivative information keyed by system name.
    """
    names = ['J_fd', 'abs error', 'rel error', 'magnitude', 'directional_fd_fwd',
             'directional_fd_rev']

    for sdata in data.values():
        for dct in sdata.values():
            for name in names:
                if name in dct:
                    dct[name] = dct[name][0]
            if 'steps' in dct:
                del dct['steps']


def _assemble_derivative_data(derivative_data, rel_error_tol, abs_error_tol, out_stream,
                              compact_print, system_list, global_options, comm, totals=False,
                              indep_key=None, print_reverse=False,
                              show_only_incorrect=False, lcons=None, sort=False):
    """
    Compute the relative and absolute errors in the given derivatives and print to the out_stream.

    Parameters
    ----------
    derivative_data : dict
        Dictionary containing derivative information keyed by system name.
    rel_error_tol : float
        Relative error tolerance.
    abs_error_tol : float
        Absolute error tolerance.
    out_stream : file-like object
            Where to send human readable output.
            Set to None to suppress.
    compact_print : bool
        If results should be printed verbosely or in a table.
    system_list : iterable
        The systems (in the proper order) that were checked.
    global_options : dict
        Dictionary containing the options for the approximation.
    comm : MPI.Comm or FakeComm
        The MPI communicator.
    totals : bool or _TotalJacInfo
        Set to _TotalJacInfo if we are doing check_totals to skip a bunch of stuff.
    indep_key : dict of sets, optional
        Keyed by component name, contains the of/wrt keys that are declared not dependent.
    print_reverse : bool, optional
        Set to True if compact_print results need to include columns for reverse mode.
    show_only_incorrect : bool, optional
        Set to True if output should print only the subjacs found to be incorrect.
    lcons : list or None
        For total derivatives only, list of outputs that are actually linear constraints.
    sort : bool
        If True, sort subjacobian keys alphabetically.
    """
    suppress_output = out_stream is None

    # Keep track of the worst subjac in terms of relative error for fwd and rev
    if not suppress_output and show_only_incorrect:
        if totals:
            out_stream.write('\n** Only writing information about incorrect total derivatives **'
                             '\n\n')
        else:
            out_stream.write('\n** Only writing information about components with '
                             'incorrect Jacobians **\n\n')

    worst_subjac = None
    incon_keys = ()

    for system in system_list:
        # Match header to appropriate type.
        if isinstance(system, Component):
            sys_type = 'Component'
        elif isinstance(system, Group):
            sys_type = 'Group'
        else:
            raise RuntimeError(f"Object type {type(system).__name__} is not a Component or Group.")

        sys_name = system.pathname
        sys_class_name = type(system).__name__
        matrix_free = system.matrix_free

        if sys_name not in derivative_data:
            issue_warning(f"No derivative data found for {sys_type} '{sys_name}'.",
                          category=DerivativesWarning)
            continue

        derivatives = derivative_data[sys_name]

        if totals:
            sys_name = 'Full Model'

        incon_keys = system._get_inconsistent_keys()

        num_bad_jacs = 0  # Keep track of number of bad derivative values for each component

        # Need to capture the output of a component's derivative
        # info so that it can be used if that component is the
        # worst subjac. That info is printed at the bottom of all the output
        out_buffer = StringIO()

        if not suppress_output:
            num_format = '{: 1.4e}'
            num_col_meta = {'format': num_format}

            if totals:
                title = "Total Derivatives"
            else:
                title = f"{sys_type}: {sys_class_name} '{sys_name}'"

            print(f"{add_border(title, '-')}\n", file=out_buffer)

            table_data = []

        for key, fd_norm, fd_opts, directional, above_abs, above_rel, inconsistent in \
                _iter_derivs(derivatives, sys_name, show_only_incorrect,
                             global_options, totals, matrix_free,
                             abs_error_tol, rel_error_tol, incon_keys):

            # Skip printing the non-dependent keys if the derivatives are fine.
            if not compact_print:
                if indep_key and key in indep_key[sys_name] and fd_norm < abs_error_tol:
                    del derivatives[key]
                    continue

            of, wrt = key
            derivative_info = derivatives[key]

            if above_abs or above_rel or inconsistent:
                num_bad_jacs += 1

            if suppress_output:
                continue

            # Informative output for responses that were declared with an index.
            indices = derivative_info.get('indices')
            if indices is not None:
                of = f'{of} (index size: {indices})'

            abs_errs = derivative_info['abs error']
            rel_errs = derivative_info['rel error']
            magnitudes = derivative_info['magnitude']
            steps = derivative_info['steps']

            if len(steps) > 1:
                stepstrs = [f", step={step}" for step in steps]
            else:
                stepstrs = [""]

            if magnitudes[0].reverse is not None:
                Jrev = derivative_info['J_rev']

            # use forward even if both fwd and rev are defined
            if magnitudes[0].forward is not None:
                Jfor = derivative_info['J_fwd']

            if isinstance(wrt, str):
                wrt = f"'{wrt}'"
            if isinstance(of, str):
                of = f"'{of}'"

            if directional:
                wrt = f"(d){wrt}"

            if compact_print:
                err_desc = []
                if above_abs:
                    err_desc.append(' >ABS_TOL')
                if above_rel:
                    err_desc.append(' >REL_TOL')
                if inconsistent:
                    err_desc.append(' <RANK INCONSISTENT>')
                err_desc = ''.join(err_desc)

                for i in range(len(magnitudes)):
                    if magnitudes[0].reverse is not None:
                        calc_mag = magnitudes[i].reverse
                        calc_abs = abs_errs[i].reverse
                        calc_rel = rel_errs[i].reverse

                    # use forward even if both fwd and rev are defined
                    if magnitudes[0].forward is not None:
                        calc_mag = magnitudes[i].forward
                        calc_abs = abs_errs[i].forward
                        calc_rel = rel_errs[i].forward

                    if totals:
                        if len(steps) > 1:
                            table_data.append([of, wrt, steps[i], calc_mag, magnitudes[i].fd,
                                               calc_abs, calc_rel, err_desc])
                        else:
                            table_data.append([of, wrt, calc_mag, magnitudes[i].fd,
                                               calc_abs, calc_rel, err_desc])
                    else:
                        if print_reverse:
                            if len(steps) > 1:
                                table_data.append([of, wrt, steps[i], magnitudes[i].forward,
                                                   magnitudes[i].reverse, magnitudes[i].fd,
                                                   abs_errs[i].forward, abs_errs[i].reverse,
                                                   abs_errs[i].forward_reverse, rel_errs[i].forward,
                                                   rel_errs[i].reverse, rel_errs[i].forward_reverse,
                                                   err_desc])
                            else:
                                table_data.append([of, wrt, magnitudes[i].forward,
                                                   magnitudes[i].reverse, magnitudes[i].fd,
                                                   abs_errs[i].forward, abs_errs[i].reverse,
                                                   abs_errs[i].forward_reverse, rel_errs[i].forward,
                                                   rel_errs[i].reverse, rel_errs[i].forward_reverse,
                                                   err_desc])
                        else:
                            if len(steps) > 1:
                                table_data.append([of, wrt, steps[i], magnitudes[i].forward,
                                                   magnitudes[i].fd, abs_errs[i].forward,
                                                   rel_errs[i].forward, err_desc])
                            else:
                                table_data.append([of, wrt, magnitudes[i].forward, magnitudes[i].fd,
                                                   abs_errs[i].forward, rel_errs[i].forward,
                                                   err_desc])
                            assert abs_errs[i].forward_reverse is None
                            assert rel_errs[i].forward_reverse is None
                            assert abs_errs[i].reverse is None
                            assert rel_errs[i].reverse is None

                        # See if this component has the greater error in the derivative computation
                        # compared to the other components so far
                        for err in rel_errs[i][:2]:
                            if err is None or np.isnan(err):
                                continue

                            if worst_subjac is None or err > worst_subjac[2]:
                                worst_subjac = (sys_class_name, sys_name, err, table_data[-1])

            else:  # not compact print
                if fd_norm == 0.:
                    if magnitudes[0].forward is None:
                        divname = 'Jrev'
                    else:
                        divname = 'Jfor'
                else:
                    divname = 'Jfd'

                if out_stream:
                    # Magnitudes
                    out_buffer.write(f"  {sys_name}: {of} wrt {wrt}")
                    if not isinstance(of, tuple) and lcons and of.strip("'") in lcons:
                        out_buffer.write(" (Linear constraint)")

                    out_buffer.write('\n')
                    if magnitudes[0].forward is not None:
                        out_buffer.write(f'     Forward Magnitude: {magnitudes[0].forward:.6e}\n')

                    if magnitudes[0].reverse is not None:
                        out_buffer.write(f'     Reverse Magnitude: {magnitudes[0].reverse:.6e}\n')

                    fd_desc = f"{fd_opts['method']}:{fd_opts['form']}"
                    for i in range(len(magnitudes)):
                        out_buffer.write(f'          Fd Magnitude: '
                                         f'{magnitudes[i].fd:.6e} ({fd_desc}{stepstrs[i]})\n')
                    out_buffer.write('\n')

                    for i in range(len(magnitudes)):
                        # Absolute Errors
                        if directional:
                            if totals and abs_errs[i].forward is not None:
                                err = _format_error(abs_errs[i].forward, abs_error_tol)
                                out_buffer.write(f'    Absolute Error (Jfor - Jfd){stepstrs[i]} : '
                                                 f'{err}\n')

                            if abs_errs[i].reverse is not None:
                                err = _format_error(abs_errs[i].reverse, abs_error_tol)
                                out_buffer.write(f'    Absolute Error ([rev, fd] Dot Product Test)'
                                                 f'{stepstrs[i]} : {err}\n')
                        else:
                            if abs_errs[i].forward is not None:
                                err = _format_error(abs_errs[i].forward, abs_error_tol)
                                out_buffer.write(f'    Absolute Error (Jfor - Jfd){stepstrs[i]} : '
                                                 f'{err}\n')

                            if abs_errs[i].reverse is not None:
                                err = _format_error(abs_errs[i].reverse, abs_error_tol)
                                out_buffer.write(f'    Absolute Error (Jrev - Jfd){stepstrs[i]} : '
                                                 f'{err}\n')

                    if directional:
                        if abs_errs[0].forward_reverse is not None:
                            err = _format_error(abs_errs[0].forward_reverse, abs_error_tol)
                            out_buffer.write('    Absolute Error ([rev, for] Dot Product Test) : '
                                             f'{err}\n')
                    else:
                        if abs_errs[0].forward_reverse is not None:
                            err = _format_error(abs_errs[0].forward_reverse, abs_error_tol)
                            out_buffer.write(f'    Absolute Error (Jrev - Jfor) : {err}\n')

                out_buffer.write('\n')

                for i in range(len(magnitudes)):
                    # Relative Errors
                    if out_stream:
                        if directional:
                            if totals and rel_errs[i].forward is not None:
                                err = _format_error(rel_errs[i].forward, rel_error_tol)
                                out_buffer.write(f'    Relative Error (Jfor - Jfd) / {divname}'
                                                 f'{stepstrs[i]} : {err}\n')

                            if rel_errs[i].reverse is not None:
                                err = _format_error(rel_errs[i].reverse, rel_error_tol)
                                out_buffer.write(f'    Relative Error ([rev, fd] Dot Product Test) '
                                                 f'/ {divname}{stepstrs[i]} : {err}\n')
                        else:
                            if rel_errs[i].forward is not None:
                                err = _format_error(rel_errs[i].forward, rel_error_tol)
                                out_buffer.write(f'    Relative Error (Jfor - Jfd) / {divname}'
                                                 f'{stepstrs[i]} : {err}\n')

                            if rel_errs[i].reverse is not None:
                                err = _format_error(rel_errs[i].reverse, rel_error_tol)
                                out_buffer.write(f'    Relative Error (Jrev - Jfd) / {divname}'
                                                 f'{stepstrs[i]} : {err}\n')

                if out_stream:
                    if directional:
                        if rel_errs[0].forward_reverse is not None:
                            err = _format_error(rel_errs[0].forward_reverse, rel_error_tol)
                            out_buffer.write(f'    Relative Error ([rev, for] Dot Product Test) / '
                                             f'{divname} : {err}\n')
                    else:
                        if rel_errs[0].forward_reverse is not None:
                            err = _format_error(rel_errs[0].forward_reverse, rel_error_tol)
                            out_buffer.write(f'    Relative Error (Jrev - Jfor) / {divname} : '
                                             f'{err}\n')

                if inconsistent:
                    out_buffer.write('\n    * Inconsistent value across ranks *\n')

                if MPI and comm.size > 1:
                    out_buffer.write(f'\n    MPI Rank {comm.rank}\n')
                out_buffer.write('\n')

                with np.printoptions(linewidth=240):
                    # Raw Derivatives
                    if magnitudes[0].forward is not None:
                        if directional:
                            out_buffer.write('    Directional Derivative (Jfor)')
                        else:
                            out_buffer.write('    Raw Forward Derivative (Jfor)')
                        Jstr = textwrap.indent(str(Jfor), '    ')
                        out_buffer.write(f"\n{Jstr}\n\n")

                    fdtype = fd_opts['method'].upper()

                    if magnitudes[0].reverse is not None:
                        if directional:
                            if totals:
                                out_buffer.write('    Directional Derivative (Jrev) Dot Product')
                            else:
                                out_buffer.write('    Directional Derivative (Jrev)')
                        else:
                            out_buffer.write('    Raw Reverse Derivative (Jrev)')
                        Jstr = textwrap.indent(str(Jrev), '    ')
                        out_buffer.write(f"\n{Jstr}\n\n")

                    try:
                        fds = derivative_info['J_fd']
                    except KeyError:
                        fds = [0.]

                    for i in range(len(magnitudes)):
                        fd = fds[i]

                        if directional:
                            if totals and magnitudes[i].reverse is not None:
                                out_buffer.write(f'    Directional {fdtype} Derivative (Jfd) '
                                                 f'Dot Product{stepstrs[i]}\n    {fd}\n\n')
                            else:
                                out_buffer.write(f"    Directional {fdtype} Derivative (Jfd)"
                                                 f"{stepstrs[i]}\n    {fd}\n\n")
                        else:
                            Jstr = textwrap.indent(str(fd), '    ')
                            out_buffer.write(f"    Raw {fdtype} Derivative (Jfd){stepstrs[i]}"
                                             f"\n{Jstr}\n\n")

                out_buffer.write(' -' * 30 + '\n')

            # End of if compact print if/else
        # End of for of, wrt in sorted_keys

        if not suppress_output:
            if compact_print and table_data:
                headers = ["of '<variable>'", "wrt '<variable>'"]
                if len(steps) > 1:
                    headers.append('step')
                column_meta = [{}, {}]

                if print_reverse:
                    headers.extend(['fwd mag.', 'rev mag.', 'check mag.', 'a(fwd-chk)',
                                    'a(rev-chk)', 'a(fwd-rev)', 'r(fwd-chk)', 'r(rev-chk)',
                                    'r(fwd-rev)', 'error desc'])
                else:
                    headers.extend(['calc mag.', 'check mag.', 'a(cal-chk)', 'r(cal-chk)',
                                    'error desc'])

                column_meta.extend([num_col_meta.copy() for _ in range(len(headers) - 3)])
                column_meta.append({})
                print(generate_table(table_data, headers=headers, tablefmt='grid',
                                     column_meta=column_meta, missing_val='n/a'), file=out_buffer)

            if totals or not show_only_incorrect or num_bad_jacs > 0:
                out_stream.write(out_buffer.getvalue())

    # End of for system in system_list

    if not suppress_output:
        if compact_print and not totals and worst_subjac:
            class_name, name, _, worst_row = worst_subjac

            worst_header = f"Sub Jacobian with Largest Relative Error: {class_name} '{name}'"
            worst_table = generate_table([worst_row[:-1]], headers=headers[:-1],
                                         tablefmt='grid', column_meta=column_meta[:-1],
                                         missing_val='n/a')
            print(f"\n{add_border(worst_header, '#')}\n{worst_table}", file=out_stream)

    if incon_keys:
        # stick incon_keys into the first key's dict in order to avoid breaking existing code
        for key, dct in derivative_data['' if totals else sys_name].items():
            dct['inconsistent_keys'] = incon_keys
            break
        if not suppress_output:
            if totals:
                msgstart = "During computation of totals, the "
            else:
                msgstart = "The "
            ders = [f"{sof} wrt {swrt}" for sof, swrt in sorted(incon_keys)]
            print(f"\n{msgstart}following partial derivatives resulted in\n"
                  "inconsistent values across processes for certain serial inputs:\n"
                  f"{ders}.\nThis can happen if a component 'compute_jacvec_product' "
                  "or 'apply_linear'\nmethod does not properly reduce the value of a distributed "
                  "output when computing the\nderivative of that output with respect to a serial "
                  "input.\nOpenMDAO 3.25 changed the convention used "
                  "when transferring data between distributed and non-distributed \nvariables "
                  "within a matrix free component. See POEM 75 for details.")


def _format_cell(val):
    """
    Return string to represent deriv check value in compact display.

    Parameters
    ----------
    val : float or None
        The deriv check value.

    Returns
    -------
    str
        String which is the actual value or 'n/a' if val is None.
    """
    if val is None:
        return pad_name('n/a')

    if np.isnan(val):
        return pad_name('nan')
    return f'{val:.4e}'


def _format_error(error, tol):
    """
    Format the error, flagging if necessary.

    Parameters
    ----------
    error : float
        The absolute or relative error.
    tol : float
        Tolerance above which errors are flagged

    Returns
    -------
    str
        Formatted and possibly flagged error.
    """
    if np.isnan(error) or error < tol:
        return f'{error:.6e}'
    return f'{error:.6e} *'


def _get_fd_options(var, global_method, local_opts, global_step, global_form, global_step_calc,
                    alloc_complex, global_minimum_step):
    local_wrt = var

    # Determine if fd or cs.
    method = global_method
    if local_wrt in local_opts:
        local_method = local_opts[local_wrt]['method']
        if local_method:
            method = local_method

    # We can't use CS if we haven't allocated a complex vector, so we fall back on fd.
    if method == 'cs' and not alloc_complex:
        method = 'fd'
        could_not_cs = True
    else:
        could_not_cs = False

    fd_options = {'order': None,
                  'method': method}

    if method == 'cs':
        fd_options = ComplexStep.DEFAULT_OPTIONS.copy()
        fd_options['method'] = 'cs'

        fd_options['form'] = None
        fd_options['step_calc'] = None
        fd_options['minimum_step'] = None

    elif method == 'fd':
        fd_options = FiniteDifference.DEFAULT_OPTIONS.copy()
        fd_options['method'] = 'fd'

        fd_options['form'] = global_form
        fd_options['step_calc'] = global_step_calc
        fd_options['minimum_step'] = global_minimum_step

    if global_step and global_method == method:
        fd_options['step'] = global_step

    fd_options['directional'] = False

    # Precedence: component options > global options > defaults
    if local_wrt in local_opts:
        for name in ['form', 'step', 'step_calc', 'minimum_step', 'directional']:
            value = local_opts[local_wrt][name]
            if value is not None:
                fd_options[name] = value

    return fd_options, could_not_cs<|MERGE_RESOLUTION|>--- conflicted
+++ resolved
@@ -1022,12 +1022,8 @@
             'relevance_cache': {},  # cache of relevance objects
             'rel_array_cache': {},  # cache of relevance arrays
             'ncompute_totals': 0,  # number of times compute_totals has been called
-<<<<<<< HEAD
+            'jax_group': None,  # not None if a Group is currently performing a jax operation
         })
-=======
-            'jax_group': None,  # not None if a Group is currently performing a jax operation
-        }
->>>>>>> 5bca145e
 
         model_comm = self.driver._setup_comm(comm)
 
