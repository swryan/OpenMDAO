"""Define the Problem class and a FakeComm class for non-MPI users."""

import sys
import pprint
import os
import logging

from collections import defaultdict, namedtuple, OrderedDict
from fnmatch import fnmatchcase
from itertools import product

from io import StringIO

import numpy as np
import scipy.sparse as sparse

from openmdao.core.component import Component
from openmdao.core.driver import Driver, record_iteration
from openmdao.core.explicitcomponent import ExplicitComponent
from openmdao.core.group import Group, System
from openmdao.core.indepvarcomp import IndepVarComp
from openmdao.core.total_jac import _TotalJacInfo
from openmdao.core.constants import _DEFAULT_OUT_STREAM, _UNDEFINED
from openmdao.approximation_schemes.complex_step import ComplexStep
from openmdao.approximation_schemes.finite_difference import FiniteDifference
from openmdao.solvers.solver import SolverInfo
from openmdao.error_checking.check_config import _default_checks, _all_checks
from openmdao.recorders.recording_iteration_stack import _RecIteration
from openmdao.recorders.recording_manager import RecordingManager, record_viewer_data, \
    record_system_options
from openmdao.utils.record_util import create_local_meta
from openmdao.utils.general_utils import ContainsAll, pad_name, simple_warning, warn_deprecation, \
    _is_slicer_op
from openmdao.utils.mpi import FakeComm
from openmdao.utils.mpi import MPI
from openmdao.utils.name_maps import prom_name2abs_name, name2abs_names
from openmdao.utils.options_dictionary import OptionsDictionary
from openmdao.utils.units import convert_units
from openmdao.utils import coloring as coloring_mod
from openmdao.core.constants import _SetupStatus
from openmdao.utils.name_maps import abs_key2rel_key
from openmdao.vectors.vector import _full_slice, INT_DTYPE
from openmdao.vectors.default_vector import DefaultVector
from openmdao.utils.logger_utils import get_logger, TestLogger
import openmdao.utils.coloring as coloring_mod
from openmdao.utils.hooks import _setup_hooks

try:
    from openmdao.vectors.petsc_vector import PETScVector
except ImportError:
    PETScVector = None

from openmdao.utils.name_maps import rel_key2abs_key, rel_name2abs_name


ErrorTuple = namedtuple('ErrorTuple', ['forward', 'reverse', 'forward_reverse'])
MagnitudeTuple = namedtuple('MagnitudeTuple', ['forward', 'reverse', 'fd'])

_contains_all = ContainsAll()


CITATION = """@article{openmdao_2019,
    Author={Justin S. Gray and John T. Hwang and Joaquim R. R. A.
            Martins and Kenneth T. Moore and Bret A. Naylor},
    Title="{OpenMDAO: An Open-Source Framework for Multidisciplinary
            Design, Analysis, and Optimization}",
    Journal="{Structural and Multidisciplinary Optimization}",
    Year={2019},
    Publisher={Springer},
    pdf={http://openmdao.org/pubs/openmdao_overview_2019.pdf},
    note= {In Press}
    }"""


class Problem(object):
    """
    Top-level container for the systems and drivers.

    Attributes
    ----------
    model : <System>
        Pointer to the top-level <System> object (root node in the tree).
    comm : MPI.Comm or <FakeComm>
        The global communicator.
    driver : <Driver>
        Slot for the driver. The default driver is `Driver`, which just runs
        the model once.
    _mode : 'fwd' or 'rev'
        Derivatives calculation mode, 'fwd' for forward, and 'rev' for
        reverse (adjoint).
    _orig_mode : 'fwd', 'rev', or 'auto'
        Derivatives calculation mode assigned by the user.  If set to 'auto', _mode will be
        automatically assigned to 'fwd' or 'rev' based on relative sizes of design variables vs.
        responses.
    _initial_condition_cache : dict
        Any initial conditions that are set at the problem level via setitem are cached here
        until they can be processed.
    cite : str
        Listing of relevant citations that should be referenced when
        publishing work that uses this class.
    options : <OptionsDictionary>
        Dictionary with general options for the problem.
    recording_options : <OptionsDictionary>
        Dictionary with problem recording options.
    _rec_mgr : <RecordingManager>
        Object that manages all recorders added to this problem.
    _check : bool
        If True, call check_config at the end of final_setup.
    _filtered_vars_to_record : dict
        Dictionary of lists of design vars, constraints, etc. to record.
    _logger : object or None
        Object for logging config checks if _check is True.
    _name : str
        Problem name.
    _system_options_recorded : bool
        A flag to indicate whether the system options for all the systems have been recorded
    _metadata : dict
        Problem level metadata.
    """

    def __init__(self, model=None, driver=None, comm=None, name=None, **options):
        """
        Initialize attributes.

        Parameters
        ----------
        model : <System> or None
            The top-level <System>. If not specified, an empty <Group> will be created.
        driver : <Driver> or None
            The driver for the problem. If not specified, a simple "Run Once" driver will be used.
        comm : MPI.Comm or <FakeComm> or None
            The global communicator.
        name : str
            Problem name. Can be used to specify a Problem instance when multiple Problems
            exist.
        **options : named args
            All remaining named args are converted to options.
        """
        self.cite = CITATION
        self._name = name

        if comm is None:
            try:
                from mpi4py import MPI
                comm = MPI.COMM_WORLD
            except ImportError:
                comm = FakeComm()

        if model is None:
            self.model = Group()
        elif isinstance(model, System):
            self.model = model
        else:
            raise TypeError(self.msginfo +
                            ": The value provided for 'model' is not a valid System.")

        if driver is None:
            self.driver = Driver()
        elif isinstance(driver, Driver):
            self.driver = driver
        else:
            raise TypeError(self.msginfo +
                            ": The value provided for 'driver' is not a valid Driver.")

        self.comm = comm

        self._mode = None  # mode is assigned in setup()

        self._initial_condition_cache = {}

        self._metadata = None
        self._system_options_recorded = False
        self._rec_mgr = RecordingManager()

        # General options
        self.options = OptionsDictionary(parent_name=type(self).__name__)
        self.options.declare('coloring_dir', types=str,
                             default=os.path.join(os.getcwd(), 'coloring_files'),
                             desc='Directory containing coloring files (if any) for this Problem.')
        self.options.update(options)

        # Case recording options
        self.recording_options = OptionsDictionary(parent_name=type(self).__name__)

        self.recording_options.declare('record_desvars', types=bool, default=True,
                                       desc='Set to True to record design variables at the '
                                            'problem level')
        self.recording_options.declare('record_objectives', types=bool, default=True,
                                       desc='Set to True to record objectives at the problem level')
        self.recording_options.declare('record_constraints', types=bool, default=True,
                                       desc='Set to True to record constraints at the '
                                            'problem level')
        self.recording_options.declare('record_responses', types=bool, default=False,
                                       desc='Set True to record constraints and objectives at the '
                                            'problem level.')
        self.recording_options.declare('record_inputs', types=bool, default=False,
                                       desc='Set True to record inputs at the '
                                            'problem level.')
        self.recording_options.declare('record_outputs', types=bool, default=True,
                                       desc='Set True to record outputs at the '
                                            'problem level.')
        self.recording_options.declare('record_residuals', types=bool, default=False,
                                       desc='Set True to record residuals at the '
                                            'problem level.')
        self.recording_options.declare('record_derivatives', types=bool, default=False,
                                       desc='Set to True to record derivatives for the problem '
                                            'level')
        self.recording_options.declare('record_abs_error', types=bool, default=True,
                                       desc='Set to True to record absolute error of '
                                            'model nonlinear solver')
        self.recording_options.declare('record_rel_error', types=bool, default=True,
                                       desc='Set to True to record relative error of model \
                                       nonlinear solver')
        self.recording_options.declare('includes', types=list, default=['*'],
                                       desc='Patterns for variables to include in recording. \
                                       Uses fnmatch wildcards')
        self.recording_options.declare('excludes', types=list, default=[],
                                       desc='Patterns for vars to exclude in recording '
                                            '(processed post-includes). Uses fnmatch wildcards')

        _setup_hooks(self)

    def _get_var_abs_name(self, name):
        if name in self.model._var_allprocs_abs2meta:
            return name
        elif name in self.model._var_allprocs_prom2abs_list['output']:
            return self.model._var_allprocs_prom2abs_list['output'][name][0]
        elif name in self.model._var_allprocs_prom2abs_list['input']:
            abs_names = self.model._var_allprocs_prom2abs_list['input'][name]
            if len(abs_names) == 1:
                return abs_names[0]
            else:
                raise KeyError("{}: Using promoted name `{}' is ambiguous and matches unconnected "
                               "inputs %s. Use absolute name to disambiguate.".format(self.msginfo,
                                                                                      name,
                                                                                      abs_names))

        raise KeyError('{}: Variable "{}" not found.'.format(self.msginfo, name))

    @property
    def msginfo(self):
        """
        Return info to prepend to messages.

        Returns
        -------
        str
            Info to prepend to messages.
        """
        if self._name is None:
            return type(self).__name__
        return '{} {}'.format(type(self).__name__, self._name)

    def _get_inst_id(self):
        return self._name

    def is_local(self, name):
        """
        Return True if the named variable or system is local to the current process.

        Parameters
        ----------
        name : str
            Name of a variable or system.

        Returns
        -------
        bool
            True if the named system or variable is local to this process.
        """
        if self._metadata is None:
            raise RuntimeError("{}: is_local('{}') was called before setup() "
                               "completed.".format(self.msginfo, name))

        try:
            abs_name = self._get_var_abs_name(name)
        except KeyError:
            sub = self.model._get_subsystem(name)
            return sub is not None and sub._is_local

        # variable exists, but may be remote
        return abs_name in self.model._var_abs2meta

    def _get_cached_val(self, name, get_remote=False):
        # We have set and cached already
        if name in self._initial_condition_cache:
            return self._initial_condition_cache[name]

        # Vector not setup, so we need to pull values from saved metadata request.
        else:
            proms = self.model._var_allprocs_prom2abs_list
            meta = self.model._var_abs2meta
            try:
                conns = self.model._conn_abs_in2out
            except AttributeError:
                conns = {}

            abs_names = name2abs_names(self.model, name)
            if not abs_names:
                raise KeyError('{}: Variable "{}" not found.'.format(self.model.msginfo, name))

            abs_name = abs_names[0]
            remote_vars = self._metadata['remote_vars']

            if abs_name in meta:
                if abs_name in conns:
                    val = meta[conns[abs_name]]['value']
                else:
                    val = meta[abs_name]['value']

            if get_remote and abs_name in remote_vars:
                owner = remote_vars[abs_name]
                if self.model.comm.rank == owner:
                    self.model.comm.bcast(val, root=owner)
                else:
                    val = self.model.comm.bcast(None, root=owner)

            if val is not _UNDEFINED:
                # Need to cache the "get" in case the user calls in-place numpy operations.
                self._initial_condition_cache[name] = val

            return val

    @property
    def _recording_iter(self):
        return self._metadata['recording_iter']

    def __getitem__(self, name):
        """
        Get an output/input variable.

        Parameters
        ----------
        name : str
            Promoted or relative variable name in the root system's namespace.

        Returns
        -------
        float or ndarray or any python object
            the requested output/input variable.
        """
        return self.get_val(name)

    def get_val(self, name, units=None, indices=None, get_remote=False):
        """
        Get an output/input variable.

        Function is used if you want to specify display units.

        Parameters
        ----------
        name : str
            Promoted or relative variable name in the root system's namespace.
        units : str, optional
            Units to convert to before return.
        indices : int or list of ints or tuple of ints or int ndarray or Iterable or None, optional
            Indices or slice to return.
        get_remote : bool
            If True, retrieve the value even if it is on a remote process.  Note that if the
            variable is remote on ANY process, this function must be called on EVERY process
            in the Problem's MPI communicator.

        Returns
        -------
        object
            The value of the requested output/input variable.
        """
        if self._metadata['setup_status'] == _SetupStatus.POST_SETUP:
            val = self._get_cached_val(name, get_remote=get_remote)
            if val is not _UNDEFINED:
                if indices is not None:
                    val = val[indices]
                if units is not None:
                    val = self.model.convert2units(name, val, units)
        else:
            val = self.model.get_val(name, units=units, indices=indices, get_remote=get_remote,
                                     from_src=True)

        if val is _UNDEFINED:
            if get_remote:
                raise KeyError('{}: Variable name "{}" not found.'.format(self.msginfo, name))
            else:
                raise RuntimeError(
                    "{}: Variable '{}' is not local to rank {}. You can retrieve values from "
                    "other processes using "
                    "`problem.get_val(<name>, get_remote=True)`.".format(self.msginfo, name,
                                                                         self.comm.rank))

        return val

    def __setitem__(self, name, value):
        """
        Set an output/input variable.

        Parameters
        ----------
        name : str
            Promoted or relative variable name in the root system's namespace.
        value : float or ndarray or any python object
            value to set this variable to.
        """
        self.set_val(name, value)

    def set_val(self, name, value, units=None, indices=None):
        """
        Set an output/input variable.

        Function is used if you want to set a value using a different unit.

        Parameters
        ----------
        name : str
            Promoted or relative variable name in the root system's namespace.
        value : float or ndarray or list
            Value to set this variable to.
        units : str, optional
            Units that value is defined in.
        indices : int or list of ints or tuple of ints or int ndarray or Iterable or None, optional
            Indices or slice to set to specified value.
        """
        model = self.model
        if self._metadata is not None:
            conns = self._metadata['connections']
        else:
            raise RuntimeError(f"{self.msginfo}: '{name}' Cannot call set_val before setup.")

        all_meta = model._var_allprocs_abs2meta
        n_proms = 0  # if nonzero, name given was promoted input name w/o a matching prom output

        try:
            ginputs = model._group_inputs
        except AttributeError:
            ginputs = {}  # could happen if top level system is not a Group

        abs_names = name2abs_names(model, name)
        if abs_names:
            n_proms = len(abs_names)  # for output this will never be > 1
            if n_proms > 1 and name in ginputs:
                abs_name = ginputs[name][0].get('use_tgt', abs_names[0])
            else:
                abs_name = abs_names[0]
        else:
            raise KeyError(f'{model.msginfo}: Variable "{name}" not found.')

        if abs_name in conns:
            src = conns[abs_name]
            if abs_name not in model._var_allprocs_discrete['input']:
                value = np.asarray(value)
                tmeta = all_meta[abs_name]
                tunits = tmeta['units']
                sunits = all_meta[src]['units']
                if abs_name in model._var_abs2meta:
                    tlocmeta = model._var_abs2meta[abs_name]
                else:
                    tlocmeta = None

                gunits = ginputs[name][0].get('units') if name in ginputs else None
                if n_proms > 1:  # promoted input name was used
                    if gunits is None:
                        tunit_list = [all_meta[n]['units'] for n in abs_names]
                        tu0 = tunit_list[0]
                        for tu in tunit_list:
                            if tu != tu0:
                                model._show_ambiguity_msg(name, ('units',), abs_names)

                if units is None:
                    # avoids double unit conversion
                    if self._metadata['setup_status'] > _SetupStatus.POST_SETUP:
                        ivalue = value
                        if sunits is not None:
                            if gunits is not None and gunits != tunits:
                                value = model.convert_from_units(src, value, gunits)
                            else:
                                value = model.convert_from_units(src, value, tunits)
                else:
                    if gunits is None:
                        ivalue = model.convert_from_units(abs_name, value, units)
                    else:
                        ivalue = model.convert_units(name, value, units, gunits)
                    if self._metadata['setup_status'] == _SetupStatus.POST_SETUP:
                        value = ivalue
                    else:
                        value = model.convert_from_units(src, value, units)
        else:
            src = abs_name
            if units is not None:
                value = model.convert_from_units(abs_name, value, units)

        # Caching only needed if vectors aren't allocated yet.
        if self._metadata['setup_status'] == _SetupStatus.POST_SETUP:
            if indices is not None:
                self._get_cached_val(name)
                try:
                    if _is_slicer_op(indices):
                        self._initial_condition_cache[name] = value[indices]
                    else:
                        self._initial_condition_cache[name][indices] = value
                except IndexError:
                    self._initial_condition_cache[name][indices] = value
                except Exception as err:
                    raise RuntimeError(f"Failed to set value of '{name}': {str(err)}.")
            else:
                self._initial_condition_cache[name] = value
        else:
            myrank = model.comm.rank

            if indices is None:
                indices = _full_slice

            if model._outputs._contains_abs(abs_name):
                model._outputs.set_var(abs_name, value, indices)
            elif abs_name in conns:  # input name given. Set value into output
                if model._outputs._contains_abs(src):  # src is local
                    if (model._outputs._abs_get_val(src).size == 0 and
                            src.rsplit('.', 1)[0] == '_auto_ivc' and all_meta[src]['distributed']):
                        pass  # special case, auto_ivc dist var with 0 local size
                    elif tmeta['has_src_indices'] and n_proms < 2:
                        if tlocmeta:  # target is local
                            src_indices = tlocmeta['src_indices']
                            if tmeta['distributed']:
                                ssizes = model._var_sizes['nonlinear']['output']
                                sidx = model._var_allprocs_abs2idx['nonlinear'][src]
                                ssize = ssizes[myrank, sidx]
                                start = np.sum(ssizes[:myrank, sidx])
                                end = start + ssize
                                if np.any(src_indices < start) or np.any(src_indices >= end):
                                    raise RuntimeError(f"{model.msginfo}: Can't set {name}: "
                                                       "src_indices refer "
                                                       "to out-of-process array entries.")
                                if start > 0:
                                    src_indices = src_indices - start
                            model._outputs.set_var(src, value, src_indices[indices])
                        else:
                            raise RuntimeError(f"{model.msginfo}: Can't set {abs_name}: remote"
                                               " connected inputs with src_indices currently not"
                                               " supported.")
                    else:
                        value = np.asarray(value)
                        model._outputs.set_var(src, value, indices)
                elif src in model._discrete_outputs:
                    model._discrete_outputs[src] = value
                # also set the input
                # TODO: maybe remove this if inputs are removed from case recording
                if n_proms < 2:
                    if model._inputs._contains_abs(abs_name):
                        model._inputs.set_var(abs_name, ivalue, indices)
                    elif abs_name in model._discrete_inputs:
                        model._discrete_inputs[abs_name] = value
                    else:
                        # must be a remote var. so, just do nothing on this proc. We can't get here
                        # unless abs_name is found in connections, so the variable must exist.
                        if abs_name in model._var_allprocs_abs2meta:
                            print(f"Variable '{name}' is remote on rank {self.comm.rank}.  "
                                  "Local assignment ignored.")
            elif abs_name in model._discrete_outputs:
                model._discrete_outputs[abs_name] = value
            elif model._inputs._contains_abs(abs_name):   # could happen if model is a component
                model._inputs.set_var(abs_name, value, indices)
            elif abs_name in model._discrete_inputs:   # could happen if model is a component
                model._discrete_inputs[abs_name] = value

    def _set_initial_conditions(self):
        """
        Set all initial conditions that have been saved in cache after setup.
        """
        for name, value in self._initial_condition_cache.items():
            self.set_val(name, value)

        # Clean up cache
        self._initial_condition_cache = OrderedDict()

    def run_model(self, case_prefix=None, reset_iter_counts=True):
        """
        Run the model by calling the root system's solve_nonlinear.

        Parameters
        ----------
        case_prefix : str or None
            Prefix to prepend to coordinates when recording.

        reset_iter_counts : bool
            If True and model has been run previously, reset all iteration counters.
        """
        if self._mode is None:
            raise RuntimeError(self.msginfo +
                               ": The `setup` method must be called before `run_model`.")

        if case_prefix:
            if not isinstance(case_prefix, str):
                raise TypeError(self.msginfo + ": The 'case_prefix' argument should be a string.")
            self._recording_iter.prefix = case_prefix
        else:
            self._recording_iter.prefix = None

        if self.model.iter_count > 0 and reset_iter_counts:
            self.driver.iter_count = 0
            self.model._reset_iter_counts()

        self.final_setup()
        self.model._clear_iprint()
        self.model.run_solve_nonlinear()

    def run_driver(self, case_prefix=None, reset_iter_counts=True):
        """
        Run the driver on the model.

        Parameters
        ----------
        case_prefix : str or None
            Prefix to prepend to coordinates when recording.

        reset_iter_counts : bool
            If True and model has been run previously, reset all iteration counters.

        Returns
        -------
        boolean
            Failure flag; True if failed to converge, False is successful.
        """
        if self._mode is None:
            raise RuntimeError(self.msginfo +
                               ": The `setup` method must be called before `run_driver`.")

        if case_prefix:
            if not isinstance(case_prefix, str):
                raise TypeError(self.msginfo + ": The 'case_prefix' argument should be a string.")
            self._recording_iter.prefix = case_prefix
        else:
            self._recording_iter.prefix = None

        if self.model.iter_count > 0 and reset_iter_counts:
            self.driver.iter_count = 0
            self.model._reset_iter_counts()

        self.final_setup()
        self.model._clear_iprint()
        return self.driver.run()

    def compute_jacvec_product(self, of, wrt, mode, seed):
        """
        Given a seed and 'of' and 'wrt' variables, compute the total jacobian vector product.

        Parameters
        ----------
        of : list of str
            Variables whose derivatives will be computed.
        wrt : list of str
            Derivatives will be computed with respect to these variables.
        mode : str
            Derivative direction ('fwd' or 'rev').
        seed : dict or list
            Either a dict keyed by 'wrt' varnames (fwd) or 'of' varnames (rev), containing
            dresidual (fwd) or doutput (rev) values, OR a list of dresidual or doutput
            values that matches the corresponding 'wrt' (fwd) or 'of' (rev) varname list.

        Returns
        -------
        dict
            The total jacobian vector product, keyed by variable name.
        """
        if mode == 'fwd':
            if len(wrt) != len(seed):
                raise RuntimeError(self.msginfo +
                                   ": seed and 'wrt' list must be the same length in fwd mode.")
            lnames, rnames = of, wrt
            lkind, rkind = 'output', 'residual'
        else:  # rev
            if len(of) != len(seed):
                raise RuntimeError(self.msginfo +
                                   ": seed and 'of' list must be the same length in rev mode.")
            lnames, rnames = wrt, of
            lkind, rkind = 'residual', 'output'

        rvec = self.model._vectors[rkind]['linear']
        lvec = self.model._vectors[lkind]['linear']

        rvec.set_val(0.)

        conns = self.model._conn_global_abs_in2out

        # set seed values into dresids (fwd) or doutputs (rev)
        # seed may have keys that are inputs and must be converted into auto_ivcs
        try:
            seed[rnames[0]]
        except (IndexError, TypeError):
            for i, name in enumerate(rnames):
                if name in conns:
                    rvec[conns[name]] = seed[i]
                else:
                    rvec[name] = seed[i]
        else:
            for name in rnames:
                if name in conns:
                    rvec[conns[name]] = seed[name]
                else:
                    rvec[name] = seed[name]

        # We apply a -1 here because the derivative of the output is minus the derivative of
        # the residual in openmdao.
        rvec._data *= -1.

        self.model.run_solve_linear(['linear'], mode)

        if mode == 'fwd':
            return {n: lvec[n].copy() for n in lnames}
        else:
            # may need to convert some lnames to auto_ivc names
            return {n: lvec[conns[n] if n in conns else n].copy() for n in lnames}

    def _setup_recording(self):
        """
        Set up case recording.
        """
        self._filtered_vars_to_record = self.driver._get_vars_to_record(self.recording_options)
        self._rec_mgr.startup(self)

    def add_recorder(self, recorder):
        """
        Add a recorder to the problem.

        Parameters
        ----------
        recorder : CaseRecorder
           A recorder instance.
        """
        self._rec_mgr.append(recorder)

    def cleanup(self):
        """
        Clean up resources prior to exit.
        """
        # shut down all recorders
        self._rec_mgr.shutdown()

        # clean up driver and model resources
        self.driver.cleanup()
        for system in self.model.system_iter(include_self=True, recurse=True):
            system.cleanup()

    def record(self, case_name):
        """
        Record the variables at the Problem level.

        Must be called after `final_setup` has been called. This can either
        happen automatically through `run_driver` or `run_model`, or it can be
        called manually.

        Parameters
        ----------
        case_name : str
            Name used to identify this Problem case.
        """
        if self._metadata['setup_status'] < _SetupStatus.POST_FINAL_SETUP:
            raise RuntimeError(f"{self.msginfo}: Problem.record() cannot be called before "
                               "`Problem.run_model()`, `Problem.run_driver()`, or "
                               "`Problem.final_setup()`.")
        else:
            record_iteration(self, self, case_name)

    def record_iteration(self, case_name):
        """
        Record the variables at the Problem level.

        Parameters
        ----------
        case_name : str
            Name used to identify this Problem case.
        """
        warn_deprecation("'Problem.record_iteration' has been deprecated. "
                         "Use 'Problem.record' instead.")

        record_iteration(self, self, case_name)

    def _get_recorder_metadata(self, case_name):
        """
        Return metadata from the latest iteration for use in the recorder.

        Parameters
        ----------
        case_name : str
            Name of current case.

        Returns
        -------
        dict
            Metadata dictionary for the recorder.
        """
        return create_local_meta(case_name)

    def setup(self, check=False, logger=None, mode='auto', force_alloc_complex=False,
              distributed_vector_class=PETScVector, local_vector_class=DefaultVector,
              derivatives=True):
        """
        Set up the model hierarchy.

        When `setup` is called, the model hierarchy is assembled, the processors are allocated
        (for MPI), and variables and connections are all assigned. This method traverses down
        the model hierarchy to call `setup` on each subsystem, and then traverses up the model
        hierarchy to call `configure` on each subsystem.

        Parameters
        ----------
        check : boolean
            whether to run config check after setup is complete.
        logger : object
            Object for logging config checks if check is True.
        mode : string
            Derivatives calculation mode, 'fwd' for forward, and 'rev' for
            reverse (adjoint). Default is 'auto', which will pick 'fwd' or 'rev' based on
            the direction resulting in the smallest number of linear solves required to
            compute derivatives.
        force_alloc_complex : bool
            Force allocation of imaginary part in nonlinear vectors. OpenMDAO can generally
            detect when you need to do this, but in some cases (e.g., complex step is used
            after a reconfiguration) you may need to set this to True.
        distributed_vector_class : type
            Reference to the <Vector> class or factory function used to instantiate vectors
            and associated transfers involved in interprocess communication.
        local_vector_class : type
            Reference to the <Vector> class or factory function used to instantiate vectors
            and associated transfers involved in intraprocess communication.
        derivatives : bool
            If True, perform any memory allocations necessary for derivative computation.

        Returns
        -------
        self : <Problem>
            this enables the user to instantiate and setup in one line.
        """
        model = self.model
        comm = self.comm

        # PETScVector is required for MPI
        if comm.size > 1:
            if PETScVector is None:
                raise ValueError(self.msginfo +
                                 ": Attempting to run in parallel under MPI but PETScVector "
                                 "could not be imported.")
            elif distributed_vector_class is not PETScVector:
                raise ValueError("%s: The `distributed_vector_class` argument must be "
                                 "`PETScVector` when running in parallel under MPI but '%s' was "
                                 "specified." % (self.msginfo, distributed_vector_class.__name__))

        if mode not in ['fwd', 'rev', 'auto']:
            msg = "%s: Unsupported mode: '%s'. Use either 'fwd' or 'rev'." % (self.msginfo, mode)
            raise ValueError(msg)

        self._mode = self._orig_mode = mode

        model_comm = self.driver._setup_comm(comm)

        # this metadata will be shared by all Systems/Solvers in the system tree
        self._metadata = {
            'coloring_dir': self.options['coloring_dir'],
            'recording_iter': _RecIteration(),
            'local_vector_class': local_vector_class,
            'distributed_vector_class': distributed_vector_class,
            'solver_info': SolverInfo(),
            'use_derivatives': derivatives,
            'force_alloc_complex': force_alloc_complex,
<<<<<<< HEAD
            'connections': {},  # all connections in the model (after setup)
            'remote_vars': {},  # vars that are remote somewhere. does not include distrib vars
            'prom2abs': {'input': {}, 'output': {}},  # includes ALL promotes including buried ones
            'static_mode': False,  # used to determine where various 'static' and 'dynamic' data
                                   # structures are stored.  Dynamic ones are added during System
                                   # setup/configure. They are wiped out and re-created during
                                   # each Problem setup.  Static ones are added outside of
                                   # Problem setup and they are never wiped out or re-created.
            'config_info': None,  # used during config to determine if additional updates required
            'parallel_groups': [],  # list of pathnames of parallel groups in this model (all procs)
=======
            'connections': {},
            'remote_systems': {},
            'remote_vars': {},  # does not include distrib vars
            'prom2abs': {'input': {}, 'output': {}},  # includes ALL promotes including buried ones
            'setup_status': _SetupStatus.PRE_SETUP
>>>>>>> 2969e3db
        }
        model._setup(model_comm, mode, self._metadata)

        # set static mode back to True in all systems in this Problem
        self._metadata['static_mode'] = True

        # Cache all args for final setup.
        self._check = check
        self._logger = logger

        self._metadata['setup_status'] = _SetupStatus.POST_SETUP

        return self

    def final_setup(self):
        """
        Perform final setup phase on problem in preparation for run.

        This is the second phase of setup, and is done automatically at the start of `run_driver`
        and `run_model`. At the beginning of final_setup, we have a model hierarchy with defined
        variables, solvers, case_recorders, and derivative settings. During this phase, the vectors
        are created and populated, the drivers and solvers are initialized, and the recorders are
        started, and the rest of the framework is prepared for execution.
        """
        driver = self.driver

        response_size, desvar_size = driver._update_voi_meta(self.model)

        # update mode if it's been set to 'auto'
        if self._orig_mode == 'auto':
            mode = 'rev' if response_size < desvar_size else 'fwd'
            self._mode = mode
        else:
            mode = self._orig_mode

        if self._metadata['setup_status'] < _SetupStatus.POST_FINAL_SETUP:
            self.model._final_setup(self.comm)

        driver._setup_driver(self)

        info = driver._coloring_info
        coloring = info['coloring']
        if coloring is None and info['static'] is not None:
            coloring = driver._get_static_coloring()

        if coloring and coloring_mod._use_total_sparsity:
            # if we're using simultaneous total derivatives then our effective size is less
            # than the full size
            if coloring._fwd and coloring._rev:
                pass  # we're doing both!
            elif mode == 'fwd' and coloring._fwd:
                desvar_size = coloring.total_solves()
            elif mode == 'rev' and coloring._rev:
                response_size = coloring.total_solves()

        if ((mode == 'fwd' and desvar_size > response_size) or
                (mode == 'rev' and response_size > desvar_size)):
            simple_warning("Inefficient choice of derivative mode.  You chose '%s' for a "
                           "problem with %d design variables and %d response variables "
                           "(objectives and nonlinear constraints)." %
                           (mode, desvar_size, response_size), RuntimeWarning)

        if self._metadata['setup_status'] == _SetupStatus.PRE_SETUP and \
                hasattr(self.model, '_order_set') and self.model._order_set:
            raise RuntimeError("%s: Cannot call set_order without calling "
                               "setup after" % (self.msginfo))

        # we only want to set up recording once, after problem setup
        if self._metadata['setup_status'] == _SetupStatus.POST_SETUP:
            driver._setup_recording()
            self._setup_recording()
            record_viewer_data(self)
            record_system_options(self)

        if self._metadata['setup_status'] < _SetupStatus.POST_FINAL_SETUP:
            self._metadata['setup_status'] = _SetupStatus.POST_FINAL_SETUP
            self._set_initial_conditions()

        if self._check:
            if self._check is True:
                checks = _default_checks
            else:
                checks = self._check
            if self.comm.rank == 0:
                logger = self._logger
            else:
                logger = TestLogger()
            self.check_config(logger, checks=checks)

    def check_partials(self, out_stream=_DEFAULT_OUT_STREAM, includes=None, excludes=None,
                       compact_print=False, abs_err_tol=1e-6, rel_err_tol=1e-6,
                       method='fd', step=None, form='forward', step_calc='abs',
                       force_dense=True, show_only_incorrect=False):
        """
        Check partial derivatives comprehensively for all components in your model.

        Parameters
        ----------
        out_stream : file-like object
            Where to send human readable output. By default it goes to stdout.
            Set to None to suppress.
        includes : None or list_like
            List of glob patterns for pathnames to include in the check. Default is None, which
            includes all components in the model.
        excludes : None or list_like
            List of glob patterns for pathnames to exclude from the check. Default is None, which
            excludes nothing.
        compact_print : bool
            Set to True to just print the essentials, one line per input-output pair.
        abs_err_tol : float
            Threshold value for absolute error.  Errors about this value will have a '*' displayed
            next to them in output, making them easy to search for. Default is 1.0E-6.
        rel_err_tol : float
            Threshold value for relative error.  Errors about this value will have a '*' displayed
            next to them in output, making them easy to search for. Note at times there may be a
            significant relative error due to a minor absolute error.  Default is 1.0E-6.
        method : str
            Method, 'fd' for finite difference or 'cs' for complex step. Default is 'fd'.
        step : float
            Step size for approximation. Default is None, which means 1e-6 for 'fd' and 1e-40 for
            'cs'.
        form : string
            Form for finite difference, can be 'forward', 'backward', or 'central'. Default
            'forward'.
        step_calc : string
            Step type for finite difference, can be 'abs' for absolute', or 'rel' for relative.
            Default is 'abs'.
        force_dense : bool
            If True, analytic derivatives will be coerced into arrays. Default is True.
        show_only_incorrect : bool, optional
            Set to True if output should print only the subjacs found to be incorrect.

        Returns
        -------
        dict of dicts of dicts
            First key:
                is the component name;
            Second key:
                is the (output, input) tuple of strings;
            Third key:
                is one of ['rel error', 'abs error', 'magnitude', 'J_fd', 'J_fwd', 'J_rev'];

            For 'rel error', 'abs error', 'magnitude' the value is: A tuple containing norms for
                forward - fd, adjoint - fd, forward - adjoint.
            For 'J_fd', 'J_fwd', 'J_rev' the value is: A numpy array representing the computed
                Jacobian for the three different methods of computation.
        """
        if self._metadata['setup_status'] < _SetupStatus.POST_FINAL_SETUP:
            self.final_setup()

        model = self.model

        if not model._use_derivatives:
            raise RuntimeError(self.msginfo +
                               ": Can't check partials.  Derivative support has been turned off.")

        # TODO: Once we're tracking iteration counts, run the model if it has not been run before.

        includes = [includes] if isinstance(includes, str) else includes
        excludes = [excludes] if isinstance(excludes, str) else excludes

        comps = []
        for comp in model.system_iter(typ=Component, include_self=True):
            if isinstance(comp, IndepVarComp):
                continue

            name = comp.pathname

            # Process includes
            if includes is not None:
                for pattern in includes:
                    if fnmatchcase(name, pattern):
                        break
                else:
                    continue

            # Process excludes
            if excludes is not None:
                match = False
                for pattern in excludes:
                    if fnmatchcase(name, pattern):
                        match = True
                        break
                if match:
                    continue

            comps.append(comp)

        self.set_solver_print(level=0)

        # This is a defaultdict of (defaultdict of dicts).
        partials_data = defaultdict(lambda: defaultdict(dict))

        # Caching current point to restore after setups.
        input_cache = model._inputs.asarray(copy=True)
        output_cache = model._outputs.asarray(copy=True)

        # Keep track of derivative keys that are declared dependent so that we don't print them
        # unless they are in error.
        indep_key = {}

        # Directional derivative directions for matrix free comps.
        mfree_directions = {}

        # Analytic Jacobians
        print_reverse = False
        for mode in ('fwd', 'rev'):
            model._inputs.set_val(input_cache)
            model._outputs.set_val(output_cache)
            # Make sure we're in a valid state
            model.run_apply_nonlinear()

            jac_key = 'J_' + mode

            for comp in comps:

                # Only really need to linearize once.
                if mode == 'fwd':
                    comp.run_linearize()

                explicit = isinstance(comp, ExplicitComponent)
                matrix_free = comp.matrix_free
                c_name = comp.pathname
                if mode == 'fwd':
                    indep_key[c_name] = set()

                with comp._unscaled_context():

                    imp = not explicit
                    of_list, wrt_list = comp._get_potential_partials_lists(include_wrt_outputs=imp)

                    # Matrix-free components need to calculate their Jacobian by matrix-vector
                    # product.
                    if matrix_free:
                        print_reverse = True
                        local_opts = comp._get_check_partial_options(include_wrt_outputs=imp)

                        dstate = comp._vectors['output']['linear']
                        if mode == 'fwd':
                            dinputs = comp._vectors['input']['linear']
                            doutputs = comp._vectors['residual']['linear']
                            in_list = wrt_list
                            out_list = of_list
                        else:
                            dinputs = comp._vectors['residual']['linear']
                            doutputs = comp._vectors['input']['linear']
                            in_list = of_list
                            out_list = wrt_list

                        for inp in in_list:
                            inp_abs = rel_name2abs_name(comp, inp)
                            if mode == 'fwd':
                                directional = inp in local_opts and \
                                    local_opts[inp]['directional'] is True
                            else:
                                directional = c_name in mfree_directions

                            try:
                                flat_view = dinputs._abs_get_val(inp_abs)
                            except KeyError:
                                # Implicit state
                                flat_view = dstate._abs_get_val(inp_abs)

                            if directional:
                                n_in = 1
                                if c_name not in mfree_directions:
                                    mfree_directions[c_name] = {}

                                if inp in mfree_directions[c_name]:
                                    perturb = mfree_directions[c_name][inp]
                                else:
                                    perturb = 2.0 * np.random.random(len(flat_view)) - 1.0
                                    mfree_directions[c_name][inp] = perturb

                            else:
                                n_in = len(flat_view)
                                perturb = 1.0

                            for idx in range(n_in):

                                dinputs.set_val(0.0)
                                dstate.set_val(0.0)

                                # Dictionary access returns a scalar for 1d input, and we
                                # need a vector for clean code, so use _views_flat.
                                if directional:
                                    flat_view[:] = perturb
                                else:
                                    flat_view[idx] = perturb

                                # Matrix Vector Product
                                comp._apply_linear(None, ['linear'], _contains_all, mode)

                                for out in out_list:
                                    out_abs = rel_name2abs_name(comp, out)

                                    try:
                                        derivs = doutputs._abs_get_val(out_abs)
                                    except KeyError:
                                        # Implicit state
                                        derivs = dstate._abs_get_val(out_abs)

                                    if mode == 'fwd':
                                        key = out, inp
                                        deriv = partials_data[c_name][key]

                                        # Allocate first time
                                        if jac_key not in deriv:
                                            shape = (len(derivs), n_in)
                                            deriv[jac_key] = np.zeros(shape)

                                        deriv[jac_key][:, idx] = derivs

                                    else:
                                        key = inp, out
                                        deriv = partials_data[c_name][key]

                                        if directional:
                                            # Dot product test for adjoint validity.
                                            m = mfree_directions[c_name][out]
                                            d = mfree_directions[c_name][inp]
                                            mhat = derivs
                                            dhat = partials_data[c_name][inp, out]['J_fwd'][:, idx]

                                            deriv['directional_fwd_rev'] = mhat.dot(m) - dhat.dot(d)

                                        # Allocate first time
                                        if jac_key not in deriv:
                                            shape = (n_in, len(derivs))
                                            deriv[jac_key] = np.zeros(shape)

                                        deriv[jac_key][idx, :] = derivs

                    # These components already have a Jacobian with calculated derivatives.
                    else:

                        if mode == 'rev':
                            # Skip reverse mode because it is not different than forward.
                            continue

                        subjacs = comp._jacobian._subjacs_info

                        for rel_key in product(of_list, wrt_list):
                            abs_key = rel_key2abs_key(comp, rel_key)
                            of, wrt = abs_key

                            # No need to calculate partials; they are already stored
                            try:
                                deriv_value = subjacs[abs_key]['value']
                                rows = subjacs[abs_key]['rows']
                            except KeyError:
                                deriv_value = rows = None

                            # Testing for pairs that are not dependent so that we suppress printing
                            # them unless the fd is non zero. Note: subjacs_info is empty for
                            # undeclared partials, which is the default behavior now.
                            try:
                                if not subjacs[abs_key]['dependent']:
                                    indep_key[c_name].add(rel_key)
                            except KeyError:
                                indep_key[c_name].add(rel_key)

                            if deriv_value is None:
                                # Missing derivatives are assumed 0.
                                in_size = comp._var_abs2meta[wrt]['size']
                                out_size = comp._var_abs2meta[of]['size']
                                deriv_value = np.zeros((out_size, in_size))

                            if force_dense:
                                if rows is not None:
                                    try:
                                        in_size = comp._var_abs2meta[wrt]['size']
                                    except KeyError:
                                        in_size = comp._var_abs2meta[wrt]['size']
                                    out_size = comp._var_abs2meta[of]['size']
                                    tmp_value = np.zeros((out_size, in_size))
                                    # if a scalar value is provided (in declare_partials),
                                    # expand to the correct size array value for zipping
                                    if deriv_value.size == 1:
                                        deriv_value *= np.ones(rows.size)
                                    for i, j, val in zip(rows, subjacs[abs_key]['cols'],
                                                         deriv_value):
                                        tmp_value[i, j] += val
                                    deriv_value = tmp_value

                                elif sparse.issparse(deriv_value):
                                    deriv_value = deriv_value.todense()

                            partials_data[c_name][rel_key][jac_key] = deriv_value.copy()

        model._inputs.set_val(input_cache)
        model._outputs.set_val(output_cache)
        model.run_apply_nonlinear()

        # Finite Difference to calculate Jacobian
        jac_key = 'J_fd'
        alloc_complex = model._outputs._alloc_complex
        all_fd_options = {}
        comps_could_not_cs = set()
        requested_method = method
        for comp in comps:

            c_name = comp.pathname
            all_fd_options[c_name] = {}
            explicit = isinstance(comp, ExplicitComponent)

            approximations = {'fd': FiniteDifference(),
                              'cs': ComplexStep()}

            of, wrt = comp._get_potential_partials_lists(include_wrt_outputs=not explicit)

            # Load up approximation objects with the requested settings.
            local_opts = comp._get_check_partial_options()
            for rel_key in product(of, wrt):
                abs_key = rel_key2abs_key(comp, rel_key)
                local_wrt = rel_key[1]

                # Determine if fd or cs.
                method = requested_method
                if local_wrt in local_opts:
                    local_method = local_opts[local_wrt]['method']
                    if local_method:
                        method = local_method

                # We can't use CS if we haven't allocated a complex vector, so we fall back on fd.
                if method == 'cs' and not alloc_complex:
                    comps_could_not_cs.add(c_name)
                    method = 'fd'

                fd_options = {'order': None,
                              'method': method}

                if method == 'cs':
                    defaults = ComplexStep.DEFAULT_OPTIONS

                    fd_options['form'] = None
                    fd_options['step_calc'] = None

                elif method == 'fd':
                    defaults = FiniteDifference.DEFAULT_OPTIONS

                    fd_options['form'] = form
                    fd_options['step_calc'] = step_calc

                if step and requested_method == method:
                    fd_options['step'] = step
                else:
                    fd_options['step'] = defaults['step']

                # Precedence: component options > global options > defaults
                if local_wrt in local_opts:
                    for name in ['form', 'step', 'step_calc', 'directional']:
                        value = local_opts[local_wrt][name]
                        if value is not None:
                            fd_options[name] = value

                all_fd_options[c_name][local_wrt] = fd_options
                if c_name in mfree_directions:
                    vector = mfree_directions[c_name].get(local_wrt)
                else:
                    vector = None

                approximations[fd_options['method']].add_approximation(abs_key, self.model,
                                                                       fd_options, vector=vector)

            approx_jac = {}
            for approximation in approximations.values():
                # Perform the FD here.
                approximation.compute_approximations(comp, jac=approx_jac)

            for abs_key, partial in approx_jac.items():
                rel_key = abs_key2rel_key(comp, abs_key)
                partials_data[c_name][rel_key][jac_key] = partial

                # If this is a directional derivative, convert the analytic to a directional one.
                wrt = rel_key[1]
                if wrt in local_opts and local_opts[wrt]['directional']:
                    deriv = partials_data[c_name][rel_key]
                    deriv['J_fwd'] = np.atleast_2d(np.sum(deriv['J_fwd'], axis=1)).T
                    if comp.matrix_free:
                        deriv['J_rev'] = np.atleast_2d(np.sum(deriv['J_rev'], axis=0)).T

                        # Dot product test for adjoint validity.
                        m = mfree_directions[c_name][rel_key[0]].flatten()
                        d = mfree_directions[c_name][wrt].flatten()
                        mhat = partial.flatten()
                        dhat = deriv['J_rev'].flatten()

                        deriv['directional_fd_rev'] = dhat.dot(d) - mhat.dot(m)

        # Conversion of defaultdict to dicts
        partials_data = {comp_name: dict(outer) for comp_name, outer in partials_data.items()}

        if out_stream == _DEFAULT_OUT_STREAM:
            out_stream = sys.stdout

        if len(comps_could_not_cs) > 0:
            msg = "The following components requested complex step, but force_alloc_complex " + \
                  "has not been set to True, so finite difference was used: "
            msg += str(list(comps_could_not_cs))
            msg += "\nTo enable complex step, specify 'force_alloc_complex=True' when calling " + \
                   "setup on the problem, e.g. 'problem.setup(force_alloc_complex=True)'"
            simple_warning(msg)

        _assemble_derivative_data(partials_data, rel_err_tol, abs_err_tol, out_stream,
                                  compact_print, comps, all_fd_options, indep_key=indep_key,
                                  print_reverse=print_reverse,
                                  show_only_incorrect=show_only_incorrect)

        return partials_data

    def check_totals(self, of=None, wrt=None, out_stream=_DEFAULT_OUT_STREAM, compact_print=False,
                     driver_scaling=False, abs_err_tol=1e-6, rel_err_tol=1e-6,
                     method='fd', step=None, form=None, step_calc='abs'):
        """
        Check total derivatives for the model vs. finite difference.

        Parameters
        ----------
        of : list of variable name strings or None
            Variables whose derivatives will be computed. Default is None, which
            uses the driver's objectives and constraints.
        wrt : list of variable name strings or None
            Variables with respect to which the derivatives will be computed.
            Default is None, which uses the driver's desvars.
        out_stream : file-like object
            Where to send human readable output. By default it goes to stdout.
            Set to None to suppress.
        compact_print : bool
            Set to True to just print the essentials, one line per input-output pair.
        driver_scaling : bool
            When True, return derivatives that are scaled according to either the adder and scaler
            or the ref and ref0 values that were specified when add_design_var, add_objective, and
            add_constraint were called on the model. Default is False, which is unscaled.
        abs_err_tol : float
            Threshold value for absolute error.  Errors about this value will have a '*' displayed
            next to them in output, making them easy to search for. Default is 1.0E-6.
        rel_err_tol : float
            Threshold value for relative error.  Errors about this value will have a '*' displayed
            next to them in output, making them easy to search for. Note at times there may be a
            significant relative error due to a minor absolute error.  Default is 1.0E-6.
        method : str
            Method, 'fd' for finite difference or 'cs' for complex step. Default is 'fd'
        step : float
            Step size for approximation. Default is None, which means 1e-6 for 'fd' and 1e-40 for
            'cs'.
        form : string
            Form for finite difference, can be 'forward', 'backward', or 'central'. Default
            None, which defaults to 'forward' for FD.
        step_calc : string
            Step type for finite difference, can be 'abs' for absolute', or 'rel' for relative.
            Default is 'abs'.

        Returns
        -------
        Dict of Dicts of Tuples of Floats

            First key:
                is the (output, input) tuple of strings;
            Second key:
                is one of ['rel error', 'abs error', 'magnitude', 'fdstep'];

            For 'rel error', 'abs error', 'magnitude' the value is: A tuple containing norms for
                forward - fd, adjoint - fd, forward - adjoint.
        """
        if self._metadata['setup_status'] < _SetupStatus.POST_FINAL_SETUP:
            raise RuntimeError(self.msginfo + ": run_model must be called before total "
                               "derivatives can be checked.")

        model = self.model

        if method == 'cs' and not model._outputs._alloc_complex:
            msg = "\n" + self.msginfo + ": To enable complex step, specify "\
                  "'force_alloc_complex=True' when calling " + \
                  "setup on the problem, e.g. 'problem.setup(force_alloc_complex=True)'"
            raise RuntimeError(msg)

        # TODO: Once we're tracking iteration counts, run the model if it has not been run before.

        # Calculate Total Derivatives
        total_info = _TotalJacInfo(self, of, wrt, False, return_format='flat_dict',
                                   driver_scaling=driver_scaling)
        Jcalc = total_info.compute_totals()

        if step is None:
            if method == 'cs':
                step = ComplexStep.DEFAULT_OPTIONS['step']
            else:
                step = FiniteDifference.DEFAULT_OPTIONS['step']

        # Approximate FD
        fd_args = {
            'step': step,
            'form': form,
            'step_calc': step_calc,
        }
        approx = model._owns_approx_jac
        approx_of = model._owns_approx_of
        approx_wrt = model._owns_approx_wrt
        old_jac = model._jacobian
        old_subjacs = model._subjacs_info.copy()

        model.approx_totals(method=method, step=step, form=form,
                            step_calc=step_calc if method == 'fd' else None)
        total_info = _TotalJacInfo(self, of, wrt, False, return_format='flat_dict', approx=True,
                                   driver_scaling=driver_scaling)
        Jfd = total_info.compute_totals_approx(initialize=True)

        # reset the _owns_approx_jac flag after approximation is complete.
        if not approx:
            model._jacobian = old_jac
            model._owns_approx_jac = False
            model._owns_approx_of = approx_of
            model._owns_approx_wrt = approx_wrt
            model._subjacs_info = old_subjacs

        # Assemble and Return all metrics.
        data = {}
        data[''] = {}
        resp = self.driver._responses
        # TODO key should not be fwd when exact computed in rev mode or auto
        for key, val in Jcalc.items():
            data[''][key] = {}
            data[''][key]['J_fwd'] = val
            data[''][key]['J_fd'] = Jfd[key]

            # Display whether indices were declared when response was added.
            of = key[0]
            if of in resp and resp[of]['indices'] is not None:
                data[''][key]['indices'] = len(resp[of]['indices'])

        fd_args['method'] = method

        if out_stream == _DEFAULT_OUT_STREAM:
            out_stream = sys.stdout

        _assemble_derivative_data(data, rel_err_tol, abs_err_tol, out_stream, compact_print,
                                  [model], {'': fd_args}, totals=True)
        return data['']

    def compute_totals(self, of=None, wrt=None, return_format='flat_dict', debug_print=False,
                       driver_scaling=False, use_abs_names=False):
        """
        Compute derivatives of desired quantities with respect to desired inputs.

        Parameters
        ----------
        of : list of variable name strings or None
            Variables whose derivatives will be computed. Default is None, which
            uses the driver's objectives and constraints.
        wrt : list of variable name strings or None
            Variables with respect to which the derivatives will be computed.
            Default is None, which uses the driver's desvars.
        return_format : string
            Format to return the derivatives. Can be 'dict', 'flat_dict', or 'array'.
            Default is a 'flat_dict', which returns them in a dictionary whose keys are
            tuples of form (of, wrt).
        debug_print : bool
            Set to True to print out some debug information during linear solve.
        driver_scaling : bool
            When True, return derivatives that are scaled according to either the adder and scaler
            or the ref and ref0 values that were specified when add_design_var, add_objective, and
            add_constraint were called on the model. Default is False, which is unscaled.
        use_abs_names : bool
            Set to True when passing in absolute names to skip some translation steps.

        Returns
        -------
        derivs : object
            Derivatives in form requested by 'return_format'.
        """
        if self._metadata['setup_status'] < _SetupStatus.POST_FINAL_SETUP:
            self.final_setup()

        if self.model._owns_approx_jac:
            total_info = _TotalJacInfo(self, of, wrt, use_abs_names, return_format,
                                       approx=True, driver_scaling=driver_scaling)
            return total_info.compute_totals_approx(initialize=True)
        else:
            total_info = _TotalJacInfo(self, of, wrt, use_abs_names, return_format,
                                       debug_print=debug_print, driver_scaling=driver_scaling)
            return total_info.compute_totals()

    def set_solver_print(self, level=2, depth=1e99, type_='all'):
        """
        Control printing for solvers and subsolvers in the model.

        Parameters
        ----------
        level : int
            iprint level. Set to 2 to print residuals each iteration; set to 1
            to print just the iteration totals; set to 0 to disable all printing
            except for failures, and set to -1 to disable all printing including failures.
        depth : int
            How deep to recurse. For example, you can set this to 0 if you only want
            to print the top level linear and nonlinear solver messages. Default
            prints everything.
        type_ : str
            Type of solver to set: 'LN' for linear, 'NL' for nonlinear, or 'all' for all.
        """
        self.model.set_solver_print(level=level, depth=depth, type_=type_)

    def list_problem_vars(self,
                          show_promoted_name=True,
                          print_arrays=False,
                          desvar_opts=[],
                          cons_opts=[],
                          objs_opts=[],
                          ):
        """
        Print all design variables and responses (objectives and constraints).

        Parameters
        ----------
        show_promoted_name : bool
            If True, then show the promoted names of the variables.
        print_arrays : bool, optional
            When False, in the columnar display, just display norm of any ndarrays with size > 1.
            The norm is surrounded by vertical bars to indicate that it is a norm.
            When True, also display full values of the ndarray below the row. Format is affected
            by the values set with numpy.set_printoptions
            Default is False.
        desvar_opts : list of str
            List of optional columns to be displayed in the desvars table.
            Allowed values are:
            ['lower', 'upper', 'ref', 'ref0', 'indices', 'adder', 'scaler', 'parallel_deriv_color',
            'vectorize_derivs', 'cache_linear_solution', 'units']
        cons_opts : list of str
            List of optional columns to be displayed in the cons table.
            Allowed values are:
            ['lower', 'upper', 'equals', 'ref', 'ref0', 'indices', 'index', 'adder', 'scaler',
            'linear', 'parallel_deriv_color', 'vectorize_derivs',
            'cache_linear_solution', 'units']
        objs_opts : list of str
            List of optional columns to be displayed in the objs table.
            Allowed values are:
            ['ref', 'ref0', 'indices', 'adder', 'scaler', 'units',
            'parallel_deriv_color', 'vectorize_derivs', 'cache_linear_solution']

        """
        default_col_names = ['name', 'value', 'size']

        # Design vars
        desvars = self.driver._designvars
        vals = self.driver.get_design_var_values()
        header = "Design Variables"
        col_names = default_col_names + desvar_opts
        self._write_var_info_table(header, col_names, desvars, vals,
                                   show_promoted_name=show_promoted_name,
                                   print_arrays=print_arrays,
                                   col_spacing=2)

        # Constraints
        cons = self.driver._cons
        vals = self.driver.get_constraint_values()
        header = "Constraints"
        col_names = default_col_names + cons_opts
        self._write_var_info_table(header, col_names, cons, vals,
                                   show_promoted_name=show_promoted_name,
                                   print_arrays=print_arrays,
                                   col_spacing=2)

        objs = self.driver._objs
        vals = self.driver.get_objective_values()
        header = "Objectives"
        col_names = default_col_names + objs_opts
        self._write_var_info_table(header, col_names, objs, vals,
                                   show_promoted_name=show_promoted_name,
                                   print_arrays=print_arrays,
                                   col_spacing=2)

    def _write_var_info_table(self, header, col_names, meta, vals, print_arrays=False,
                              show_promoted_name=True, col_spacing=1):
        """
        Write a table of information for the problem variable in meta and vals.

        Parameters
        ----------
        header : str
            The header line for the table.
        col_names : list of str
            List of column labels.
        meta : OrderedDict
            Dictionary of metadata for each problem variable.
        vals : OrderedDict
            Dictionary of values for each problem variable.
        print_arrays : bool, optional
            When False, in the columnar display, just display norm of any ndarrays with size > 1.
            The norm is surrounded by vertical bars to indicate that it is a norm.
            When True, also display full values of the ndarray below the row. Format is affected
            by the values set with numpy.set_printoptions
            Default is False.
        show_promoted_name : bool
            If True, then show the promoted names of the variables.
        col_spacing : int
            Number of spaces between columns in the table.
        """
        abs2prom = self.model._var_abs2prom

        # Get the values for all the elements in the tables
        rows = []
        for name, meta in meta.items():

            row = {}
            for col_name in col_names:
                if col_name == 'name':
                    if show_promoted_name:
                        row[col_name] = name
                    else:
                        if name in abs2prom['input']:
                            row[col_name] = abs2prom['input'][name]
                        elif name in abs2prom['output']:
                            row[col_name] = abs2prom['output'][name]
                        else:
                            # Promoted auto_ivc name. Keep it promoted
                            row[col_name] = name

                elif col_name == 'value':
                    row[col_name] = vals[name]
                else:
                    row[col_name] = meta[col_name]
            rows.append(row)

        col_space = ' ' * col_spacing
        print("-" * len(header))
        print(header)
        print("-" * len(header))

        # loop through the rows finding the max widths
        max_width = {}
        for col_name in col_names:
            max_width[col_name] = len(col_name)
        for row in rows:
            for col_name in col_names:
                cell = row[col_name]
                if isinstance(cell, np.ndarray) and cell.size > 1:
                    out = '|{}|'.format(str(np.linalg.norm(cell)))
                else:
                    out = str(cell)
                max_width[col_name] = max(len(out), max_width[col_name])

        # print col headers
        header_div = ''
        header_col_names = ''
        for col_name in col_names:
            header_div += '-' * max_width[col_name] + col_space
            header_col_names += pad_name(col_name, max_width[col_name], quotes=False) + col_space
        print(header_col_names)
        print(header_div[:-1])

        # print rows with var info
        for row in rows:
            have_array_values = []  # keep track of which values are arrays
            row_string = ''
            for col_name in col_names:
                cell = row[col_name]
                if isinstance(cell, np.ndarray) and cell.size > 1:
                    out = '|{}|'.format(str(np.linalg.norm(cell)))
                    have_array_values.append(col_name)
                else:
                    out = str(cell)
                row_string += pad_name(out, max_width[col_name], quotes=False) + col_space
            print(row_string)

            if print_arrays:
                left_column_width = max_width['name']
                for col_name in have_array_values:
                    print("{}{}:".format((left_column_width + col_spacing) * ' ', col_name))
                    cell = row[col_name]
                    out_str = pprint.pformat(cell)
                    indented_lines = [(left_column_width + col_spacing) * ' ' +
                                      s for s in out_str.splitlines()]
                    print('\n'.join(indented_lines) + '\n')

        print()

    def load_case(self, case):
        """
        Pull all input and output variables from a case into the model.

        Parameters
        ----------
        case : Case object
            A Case from a CaseRecorder file.
        """
        inputs = case.inputs if case.inputs is not None else None
        if inputs:
            for name in inputs.absolute_names():
                if name not in self.model._var_abs2prom['input']:
                    raise KeyError("{}: Input variable, '{}', recorded in the case is not "
                                   "found in the model".format(self.msginfo, name))
                self[name] = inputs[name]

        outputs = case.outputs if case.outputs is not None else None
        if outputs:
            for name in outputs.absolute_names():
                if name not in self.model._var_abs2prom['output']:
                    raise KeyError("{}: Output variable, '{}', recorded in the case is not "
                                   "found in the model".format(self.msginfo, name))
                self[name] = outputs[name]

    def check_config(self, logger=None, checks=None, out_file='openmdao_checks.out'):
        """
        Perform optional error checks on a Problem.

        Parameters
        ----------
        logger : object
            Logging object.
        checks : list of str or None
            List of specific checks to be performed.
        out_file : str or None
            If not None, output will be written to this file in addition to stdout.
        """
        if logger is None:
            logger = get_logger('check_config', out_file=out_file, use_format=True)

        if checks is None:
            checks = sorted(_default_checks)
        elif checks == 'all':
            checks = sorted(_all_checks)

        for c in checks:
            if c not in _all_checks:
                print("WARNING: '%s' is not a recognized check.  Available checks are: %s" %
                      (c, sorted(_all_checks)))
                continue
            logger.info('checking %s' % c)
            _all_checks[c](self, logger)


def _assemble_derivative_data(derivative_data, rel_error_tol, abs_error_tol, out_stream,
                              compact_print, system_list, global_options, totals=False,
                              indep_key=None, print_reverse=False,
                              show_only_incorrect=False):
    """
    Compute the relative and absolute errors in the given derivatives and print to the out_stream.

    Parameters
    ----------
    derivative_data : dict
        Dictionary containing derivative information keyed by system name.
    rel_error_tol : float
        Relative error tolerance.
    abs_error_tol : float
        Absolute error tolerance.
    out_stream : file-like object
            Where to send human readable output.
            Set to None to suppress.
    compact_print : bool
        If results should be printed verbosely or in a table.
    system_list : Iterable
        The systems (in the proper order) that were checked.0
    global_options : dict
        Dictionary containing the options for the approximation.
    totals : bool
        Set to True if we are doing check_totals to skip a bunch of stuff.
    indep_key : dict of sets, optional
        Keyed by component name, contains the of/wrt keys that are declared not dependent.
    print_reverse : bool, optional
        Set to True if compact_print results need to include columns for reverse mode.
    show_only_incorrect : bool, optional
        Set to True if output should print only the subjacs found to be incorrect.
    """
    nan = float('nan')
    suppress_output = out_stream is None

    if compact_print:
        if print_reverse:
            deriv_line = "{0} wrt {1} | {2:.4e} | {3} | {4:.4e} | {5:.4e} | {6} | {7}" \
                         " | {8:.4e} | {9} | {10}"
        else:
            deriv_line = "{0} wrt {1} | {2:.4e} | {3:.4e} | {4:.4e} | {5:.4e}"

    # Keep track of the worst subjac in terms of relative error for fwd and rev
    if not suppress_output and compact_print and not totals:
        worst_subjac_rel_err = 0.0
        worst_subjac = None

    if not suppress_output and not totals and show_only_incorrect:
        out_stream.write('\n** Only writing information about components with '
                         'incorrect Jacobians **\n\n')

    for system in system_list:

        sys_name = system.pathname
        sys_class_name = type(system).__name__
        matrix_free = system.matrix_free

        # Match header to appropriate type.
        if isinstance(system, Component):
            sys_type = 'Component'
        elif isinstance(system, Group):
            sys_type = 'Group'
        else:
            sys_type = type(system).__name__

        if sys_name not in derivative_data:
            msg = "No derivative data found for %s '%s'." % (sys_type, sys_name)
            simple_warning(msg)
            continue

        derivatives = derivative_data[sys_name]

        if totals:
            sys_name = 'Full Model'

        # Sorted keys ensures deterministic ordering
        sorted_keys = sorted(derivatives.keys())

        if not suppress_output:
            # Need to capture the output of a component's derivative
            # info so that it can be used if that component is the
            # worst subjac. That info is printed at the bottom of all the output
            out_buffer = StringIO()
            num_bad_jacs = 0  # Keep track of number of bad derivative values for each component
            if out_stream:
                header_str = '-' * (len(sys_name) + len(sys_type) + len(sys_class_name) + 5) + '\n'
                out_buffer.write(header_str)
                out_buffer.write("{}: {} '{}'".format(sys_type, sys_class_name, sys_name) + '\n')
                out_buffer.write(header_str)

            if compact_print:
                # Error Header
                if totals:
                    header = "{0} wrt {1} | {2} | {3} | {4} | {5}"\
                        .format(
                            pad_name('<output>', 30, quotes=True),
                            pad_name('<variable>', 30, quotes=True),
                            pad_name('calc mag.'),
                            pad_name('check mag.'),
                            pad_name('a(cal-chk)'),
                            pad_name('r(cal-chk)'),
                        )
                else:
                    max_width_of = len("'<output>'")
                    max_width_wrt = len("'<variable>'")
                    for of, wrt in sorted_keys:
                        max_width_of = max(max_width_of, len(of) + 2)  # 2 to include quotes
                        max_width_wrt = max(max_width_wrt, len(wrt) + 2)

                    if print_reverse:
                        header = \
                            "{0} wrt {1} | {2} | {3} | {4} | {5} | {6} | {7} | {8} | {9} | {10}" \
                            .format(
                                pad_name('<output>', max_width_of, quotes=True),
                                pad_name('<variable>', max_width_wrt, quotes=True),
                                pad_name('fwd mag.'),
                                pad_name('rev mag.'),
                                pad_name('check mag.'),
                                pad_name('a(fwd-chk)'),
                                pad_name('a(rev-chk)'),
                                pad_name('a(fwd-rev)'),
                                pad_name('r(fwd-chk)'),
                                pad_name('r(rev-chk)'),
                                pad_name('r(fwd-rev)')
                            )
                    else:
                        header = "{0} wrt {1} | {2} | {3} | {4} | {5}"\
                            .format(
                                pad_name('<output>', max_width_of, quotes=True),
                                pad_name('<variable>', max_width_wrt, quotes=True),
                                pad_name('fwd mag.'),
                                pad_name('check mag.'),
                                pad_name('a(fwd-chk)'),
                                pad_name('r(fwd-chk)'),
                            )

                if out_stream:
                    out_buffer.write(header + '\n')
                    out_buffer.write('-' * len(header) + '\n' + '\n')

        for of, wrt in sorted_keys:

            if totals:
                fd_opts = global_options['']
            else:
                fd_opts = global_options[sys_name][wrt]

            directional = fd_opts.get('directional')
            do_rev = not totals and matrix_free and not directional
            do_rev_dp = not totals and matrix_free and directional

            derivative_info = derivatives[of, wrt]
            # TODO total derivs may have been computed in rev mode, not fwd
            forward = derivative_info['J_fwd']
            fd = derivative_info['J_fd']
            if do_rev:
                reverse = derivative_info.get('J_rev')

            fwd_error = np.linalg.norm(forward - fd)
            if do_rev_dp:
                fwd_rev_error = derivative_info['directional_fwd_rev']
                rev_error = derivative_info['directional_fd_rev']
            elif do_rev:
                rev_error = np.linalg.norm(reverse - fd)
                fwd_rev_error = np.linalg.norm(forward - reverse)
            else:
                rev_error = fwd_rev_error = None

            fwd_norm = np.linalg.norm(forward)
            fd_norm = np.linalg.norm(fd)
            if do_rev:
                rev_norm = np.linalg.norm(reverse)
            else:
                rev_norm = None

            derivative_info['abs error'] = abs_err = ErrorTuple(fwd_error, rev_error, fwd_rev_error)
            derivative_info['magnitude'] = magnitude = MagnitudeTuple(fwd_norm, rev_norm, fd_norm)

            if fd_norm == 0.:
                if fwd_norm == 0.:
                    derivative_info['rel error'] = rel_err = ErrorTuple(nan, nan, nan)

                else:
                    # If fd_norm is zero, let's use fwd_norm as the divisor for relative
                    # check. That way we don't accidentally squelch a legitimate problem.
                    if do_rev or do_rev_dp:
                        rel_err = ErrorTuple(fwd_error / fwd_norm,
                                             rev_error / fwd_norm,
                                             fwd_rev_error / fwd_norm)
                        derivative_info['rel error'] = rel_err
                    else:
                        derivative_info['rel error'] = rel_err = ErrorTuple(fwd_error / fwd_norm,
                                                                            None,
                                                                            None)

            else:
                if do_rev or do_rev_dp:
                    derivative_info['rel error'] = rel_err = ErrorTuple(fwd_error / fd_norm,
                                                                        rev_error / fd_norm,
                                                                        fwd_rev_error / fd_norm)
                else:
                    derivative_info['rel error'] = rel_err = ErrorTuple(fwd_error / fd_norm,
                                                                        None,
                                                                        None)

            # Skip printing the dependent keys if the derivatives are fine.
            if not compact_print and indep_key is not None:
                rel_key = (of, wrt)
                if rel_key in indep_key[sys_name] and fd_norm < abs_error_tol:
                    del derivative_data[sys_name][rel_key]
                    continue

            # Informative output for responses that were declared with an index.
            indices = derivative_info.get('indices')
            if indices is not None:
                of = '{} (index size: {})'.format(of, indices)

            if not suppress_output:

                if compact_print:
                    if totals:
                        if out_stream:
                            out_buffer.write(deriv_line.format(
                                pad_name(of, 30, quotes=True),
                                pad_name(wrt, 30, quotes=True),
                                magnitude.forward,
                                magnitude.fd,
                                abs_err.forward,
                                rel_err.forward,
                            ) + '\n')
                    else:
                        error_string = ''
                        for error in abs_err:
                            if error is None:
                                continue
                            if not np.isnan(error) and error >= abs_error_tol:
                                error_string += ' >ABS_TOL'
                                break

                        # See if this component has the greater
                        # error in the derivative computation
                        # compared to the other components so far
                        is_worst_subjac = False
                        for i, error in enumerate(rel_err):
                            if error is None:
                                continue
                            if not np.isnan(error):
                                #  only 1st and 2d errs
                                if i < 2 and error > worst_subjac_rel_err:
                                    worst_subjac_rel_err = error
                                    worst_subjac = (sys_type, sys_class_name, sys_name)
                                    is_worst_subjac = True
                            if not np.isnan(error) and error >= rel_error_tol:
                                error_string += ' >REL_TOL'
                                break

                        if error_string:  # Any error string indicates that at least one of the
                            #  derivative calcs is greater than the rel tolerance
                            num_bad_jacs += 1

                        if out_stream:
                            if directional:
                                wrt = "(d)'%s'" % wrt
                                wrt_padded = pad_name(wrt, max_width_wrt, quotes=False)
                            else:
                                wrt_padded = pad_name(wrt, max_width_wrt, quotes=True)
                            if print_reverse:
                                deriv_info_line = \
                                    deriv_line.format(
                                        pad_name(of, max_width_of, quotes=True),
                                        wrt_padded,
                                        magnitude.forward,
                                        _format_if_not_matrix_free(matrix_free and not directional,
                                                                   magnitude.reverse),
                                        magnitude.fd,
                                        abs_err.forward,
                                        _format_if_not_matrix_free(matrix_free,
                                                                   abs_err.reverse),
                                        _format_if_not_matrix_free(matrix_free,
                                                                   abs_err.forward_reverse),
                                        rel_err.forward,
                                        _format_if_not_matrix_free(matrix_free,
                                                                   rel_err.reverse),
                                        _format_if_not_matrix_free(matrix_free,
                                                                   rel_err.forward_reverse),
                                    )
                            else:
                                deriv_info_line = \
                                    deriv_line.format(
                                        pad_name(of, max_width_of, quotes=True),
                                        wrt_padded,
                                        magnitude.forward,
                                        magnitude.fd,
                                        abs_err.forward,
                                        rel_err.forward,
                                    )
                            if not show_only_incorrect or error_string:
                                out_buffer.write(deriv_info_line + error_string + '\n')

                            if is_worst_subjac:
                                worst_subjac_line = deriv_info_line
                else:  # not compact print

                    fd_desc = "{}:{}".format(fd_opts['method'], fd_opts['form'])

                    # Magnitudes
                    if out_stream:
                        if directional:
                            out_buffer.write("  {}: '{}' wrt (d)'{}'\n".format(sys_name, of, wrt))
                        else:
                            out_buffer.write("  {}: '{}' wrt '{}'\n".format(sys_name, of, wrt))
                        out_buffer.write('    Forward Magnitude : {:.6e}\n'.format(
                            magnitude.forward))
                    if do_rev:
                        txt = '    Reverse Magnitude : {:.6e}'
                        if out_stream:
                            out_buffer.write(txt.format(magnitude.reverse) + '\n')
                    if out_stream:
                        out_buffer.write('         Fd Magnitude : {:.6e} ({})\n'.format(
                            magnitude.fd, fd_desc))

                    # Absolute Errors
                    if do_rev:
                        error_descs = ('(Jfor  - Jfd) ', '(Jrev  - Jfd) ', '(Jfor  - Jrev)')
                    elif do_rev_dp:
                        error_descs = ('(Jfor  - Jfd) ', '(Jrev - Jfd  Dot Product Test) ',
                                       '(Jrev - Jfor Dot Product Test) ')
                    else:
                        error_descs = ('(Jfor  - Jfd) ', )

                    for error, desc in zip(abs_err, error_descs):
                        error_str = _format_error(error, abs_error_tol)
                        if error_str.endswith('*'):
                            num_bad_jacs += 1
                        if out_stream:
                            out_buffer.write('    Absolute Error {}: {}\n'.format(desc, error_str))
                    if out_stream:
                        out_buffer.write('\n')

                    # Relative Errors
                    if do_rev_dp:
                        error_descs = ('(Jfor  - Jfd) ', )

                    for error, desc in zip(rel_err, error_descs):
                        error_str = _format_error(error, rel_error_tol)
                        if error_str.endswith('*'):
                            num_bad_jacs += 1
                        if out_stream:
                            out_buffer.write('    Relative Error {}: {}\n'.format(desc, error_str))

                    if out_stream:
                        if MPI and MPI.COMM_WORLD.size > 1:
                            out_buffer.write('    MPI Rank {}\n'.format(MPI.COMM_WORLD.rank))
                        out_buffer.write('\n')

                    # Raw Derivatives
                    if out_stream:
                        if do_rev_dp:
                            out_buffer.write('    Directional Forward Derivative (Jfor)\n')
                        else:
                            out_buffer.write('    Raw Forward Derivative (Jfor)\n')
                        out_buffer.write(str(forward) + '\n')
                        out_buffer.write('\n')

                    if not totals and matrix_free:
                        if out_stream:
                            if not directional:
                                out_buffer.write('    Raw Reverse Derivative (Jrev)\n')
                                out_buffer.write(str(reverse) + '\n')
                                out_buffer.write('\n')

                    if out_stream:
                        if directional:
                            out_buffer.write('    Directional FD Derivative (Jfd)\n')
                        else:
                            out_buffer.write('    Raw FD Derivative (Jfd)\n')
                        out_buffer.write(str(fd) + '\n')
                        out_buffer.write('\n')

                    if out_stream:
                        out_buffer.write(' -' * 30 + '\n')

                # End of if compact print if/else
            # End of if not suppress_output
        # End of for of, wrt in sorted_keys

        if not show_only_incorrect or num_bad_jacs:
            if out_stream and not suppress_output:
                out_stream.write(out_buffer.getvalue())

    # End of for system in system_list

    if not suppress_output and compact_print and not totals:
        if worst_subjac:
            worst_subjac_header = \
                "Sub Jacobian with Largest Relative Error: {1} '{2}'".format(*worst_subjac)
            out_stream.write('\n' + '#' * len(worst_subjac_header) + '\n')
            out_stream.write("{}\n".format(worst_subjac_header))
            out_stream.write('#' * len(worst_subjac_header) + '\n')
            out_stream.write(header + '\n')
            out_stream.write('-' * len(header) + '\n')
            out_stream.write(worst_subjac_line + '\n')


def _format_if_not_matrix_free(matrix_free, val):
    """
    Return string to represent deriv check value in compact display.

    Parameters
    ----------
    matrix_free : bool
        If True, then the associated Component is matrix-free.
    val : float
        The deriv check value.

    Returns
    -------
    str
        String which is the actual value if matrix-free, otherwise 'n/a'
    """
    if matrix_free:
        return '{0:.4e}'.format(val)
    else:
        return pad_name('n/a')


def _format_error(error, tol):
    """
    Format the error, flagging if necessary.

    Parameters
    ----------
    error : float
        The absolute or relative error.
    tol : float
        Tolerance above which errors are flagged

    Returns
    -------
    str
        Formatted and possibly flagged error.
    """
    if np.isnan(error) or error < tol:
        return '{:.6e}'.format(error)
    return '{:.6e} *'.format(error)


class Slicer(object):
    """
    Helper class that can be used with the indices argument for Problem set_val and get_val.
    """

    def __getitem__(self, val):
        """
        Pass through indices or slice.

        Parameters
        ----------
        val : int or slice object or tuples of slice objects
            Indices or slice to return.

        Returns
        -------
        indices : int or slice object or tuples of slice objects
            Indices or slice to return.
        """
        return val


# instance of the Slicer class to be used by users for the set_val and get_val methods of Problem
slicer = Slicer()<|MERGE_RESOLUTION|>--- conflicted
+++ resolved
@@ -858,24 +858,18 @@
             'solver_info': SolverInfo(),
             'use_derivatives': derivatives,
             'force_alloc_complex': force_alloc_complex,
-<<<<<<< HEAD
             'connections': {},  # all connections in the model (after setup)
             'remote_vars': {},  # vars that are remote somewhere. does not include distrib vars
             'prom2abs': {'input': {}, 'output': {}},  # includes ALL promotes including buried ones
-            'static_mode': False,  # used to determine where various 'static' and 'dynamic' data
-                                   # structures are stored.  Dynamic ones are added during System
+            'static_mode': False,  # used to determine where various 'static'
+                                   # and 'dynamic' data structures are stored.
+                                   # Dynamic ones are added during System
                                    # setup/configure. They are wiped out and re-created during
                                    # each Problem setup.  Static ones are added outside of
                                    # Problem setup and they are never wiped out or re-created.
             'config_info': None,  # used during config to determine if additional updates required
             'parallel_groups': [],  # list of pathnames of parallel groups in this model (all procs)
-=======
-            'connections': {},
-            'remote_systems': {},
-            'remote_vars': {},  # does not include distrib vars
-            'prom2abs': {'input': {}, 'output': {}},  # includes ALL promotes including buried ones
-            'setup_status': _SetupStatus.PRE_SETUP
->>>>>>> 2969e3db
+            'setup_status': _SetupStatus.PRE_SETUP,
         }
         model._setup(model_comm, mode, self._metadata)
 
