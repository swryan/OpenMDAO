"""Define the Problem class and a FakeComm class for non-MPI users."""

from __future__ import division
from collections import OrderedDict
import sys

from six import string_types
from six.moves import range

import numpy as np

from openmdao.assemblers.default_assembler import DefaultAssembler
from openmdao.error_checking.check_config import check_config
from openmdao.utils.general_utils import warn_deprecation
from openmdao.vectors.default_vector import DefaultVector
from openmdao.core.component import Component
from openmdao.utils.general_utils import warn_deprecation, make_compatible


class FakeComm(object):
    """
    Fake MPI communicator class used if mpi4py is not installed.

    Attributes
    ----------
    rank : int
        index of current proc; value is 0 because there is only 1 proc.
    size : int
        number of procs in the comm; value is 1 since MPI is not available.
    """

    def __init__(self):
        """
        Initialize attributes.
        """
        self.rank = 0
        self.size = 1


class Problem(object):
    """
    Top-level container for the systems and drivers.

    Attributes
    ----------
    model : <System>
        pointer to the top-level <System> object (root node in the tree).
    comm : MPI.Comm or <FakeComm>
        the global communicator; the same as that of assembler and model.
    _assembler : <Assembler>
        pointer to the global <Assembler> object.
    _use_ref_vector : bool
        if True, allocate vectors to store ref. values.
    """

    def __init__(self, model=None, comm=None, assembler_class=None,
                 use_ref_vector=True):
        """
        Initialize attributes.

        Parameters
        ----------
        model : <System> or None
            pointer to the top-level <System> object (root node in the tree).
        comm : MPI.Comm or <FakeComm> or None
            the global communicator; the same as that of assembler and model.
        assembler_class : <Assembler> or None
            pointer to the global <Assembler> object.
        use_ref_vector : bool
            if True, allocate vectors to store ref. values.
        """
        if comm is None:
            try:
                from mpi4py import MPI
                comm = MPI.COMM_WORLD
            except ImportError:
                comm = FakeComm()
        if assembler_class is None:
            assembler_class = DefaultAssembler

        self.model = model
        self.comm = comm
        self._assembler = assembler_class(comm)
        self._use_ref_vector = use_ref_vector

    def _get_path_data(self, name):
        """
        Get absolute pathname and related data.

        Parameters
        ----------
        name : str
            name of the variable in the root system's namespace. May be
            a promoted name or an unpromoted name.

        Returns
        -------
        str, PathData
            absolute pathname and PathData namedtuple
        """
        try:
            pdata = self.model._var_pathdict[name]
            pathname = name
        except KeyError:
            # name is not an absolute path
            try:
                pathname = self.model._var_name2path['output'][name]
            except KeyError:
                try:
                    paths = self.model._var_name2path['input'][name]
                except KeyError:
                    raise KeyError("Variable '%s' not found." % name)

                if len(paths) > 1:
                    raise RuntimeError("Variable name '%s' is not unique and "
                                       "matches the following: %s. "
                                       "Use the absolute pathname instead." %
                                       (name, paths))
                pathname = paths[0]

            pdata = self.model._var_pathdict[pathname]

        if pdata.myproc_idx is None:
            raise RuntimeError("Variable '%s' is not found in this process" %
                               name)

        return pathname, pdata

    def __getitem__(self, name):
        """
        Get an output/input variable.

        Parameters
        ----------
        name : str
            name of the variable in the root system's namespace.

        Returns
        -------
        float or ndarray
            the requested output/input variable.
        """
        pathname, pdata = self._get_path_data(name)

        if pdata.typ == 'output':
            c0, c1 = self.model._scaling_to_phys['output'][pdata.myproc_idx, :]
            return c0 + c1 * self.model._outputs[pathname]
        else:
            c0, c1 = self.model._scaling_to_phys['input'][pdata.myproc_idx, :]
            return c0 + c1 * self.model._inputs[pathname]

    def __setitem__(self, name, value):
        """
        Set an output/input variable.

        Parameters
        ----------
        name : str
            name of the output/input variable in the root system's namespace.
        value : float or ndarray or list
            value to set this variable to.
        """
        pathname, pdata = self._get_path_data(name)

        if pdata.typ == 'output':
            meta = self.model._var_myproc_metadata['output'][pdata.myproc_idx]
            if 'shape' in meta:
                value = make_compatible(meta, value)
            c0, c1 = self.model._scaling_to_norm['output'][pdata.myproc_idx, :]
            self.model._outputs[pathname] = c0 + c1 * np.array(value)
        else:
            meta = self.model._var_myproc_metadata['input'][pdata.myproc_idx]
            if 'shape' in meta:
                value = make_compatible(meta, value)
            c0, c1 = self.model._scaling_to_norm['input'][pdata.myproc_idx, :]
            self.model._inputs[pathname] = c0 + c1 * np.array(value)

    @property
    def root(self):
        """
        Provide 'root' property for backwards compatibility.

        Returns
        -------
        <Group>
            reference to the 'model' property.
        """
        warn_deprecation("The 'root' property provides backwards compatibility "
                         "with OpenMDAO <= 1.x ; use 'model' instead.")
        return self.model

    @root.setter
    def root(self, model):
        """
        Provide for setting the 'root' property for backwards compatibility.

        Parameters
        -------
        model : <Group>
            reference to a <Group> to be assigned to the 'model' property.
        """
        warn_deprecation("The 'root' property provides backwards compatibility "
                         "with OpenMDAO <= 1.x ; use 'model' instead.")
        self.model = model

    def run_model(self):
        """
        Run the model by calling the root system's solve_nonlinear.

        Returns
        -------
        boolean
            Failure flag; True if failed to converge, False is successful.
        float
            relative error.
        float
            absolute error.
        """
        return self.model._solve_nonlinear()

    def run_once(self):
        """
        Backward compatible call for run_model.

        Returns
        -------
        boolean
            Failure flag; True if failed to converge, False is successful.
        float
            relative error.
        float
            absolute error.
        """
        warn_deprecation('This method provides backwards compatibility with '
                         'OpenMDAO <= 1.x ; use run_driver instead.')

        return self.run_model()

    def run(self):
        """
        Backward compatible call for run_driver.

        Returns
        -------
        boolean
            Failure flag; True if failed to converge, False is successful.
        float
            relative error.
        float
            absolute error.
        """
        warn_deprecation('This method provides backwards compatibility with '
                         'OpenMDAO <= 1.x ; use run_driver instead.')

        return self.run_driver()

    def setup(self, vector_class=DefaultVector, check=True, logger=None,
              mode='auto'):
        """
        Set up everything (model, assembler, vector, solvers, drivers).

        Parameters
        ----------
        vector_class : type (DefaultVector)
            reference to an actual <Vector> class; not an instance.
        check : boolean (True)
            whether to run error check after setup is complete.
        logger : object
            Object for logging config checks if check is True.
        mode : string
            Derivatives calculation mode, 'fwd' for forward, and 'rev' for
            reverse (adjoint). Default is 'auto', which lets OpenMDAO choose
            the best mode for your problem.

        Returns
        -------
        self : <Problem>
            this enables the user to instantiate and setup in one line.
        """
        model = self.model
        comm = self.comm
        assembler = self._assembler

        if mode not in ['fwd', 'rev', 'auto']:
            msg = "Unsupported mode: '%s'" % mode
            raise ValueError(msg)

        # TODO: Support automatic determination of mode
        if mode == 'auto':
            mode = 'rev'
        self._mode = mode

        # Recursive system setup
        model._setup_processors('', comm, {}, assembler, [0, comm.size])
        model._setup_variables()
        model._setup_variable_indices({'input': 0, 'output': 0})
        model._setup_connections()

        # Assembler setup: variable metadata and indices
        nvars = {typ: len(model._var_allprocs_names[typ])
                 for typ in ['input', 'output']}
        assembler._setup_variables(nvars, model._var_myproc_metadata,
                                   model._var_myproc_indices)

        # Assembler setup: variable connections
        assembler._setup_connections(model._var_connections_indices,
                                     model._var_allprocs_names)

        # Assembler setup: global transfer indices vector
        assembler._setup_src_indices(model._var_myproc_metadata['input'],
                                     model._var_myproc_indices['input'])

        # Assembler setup: compute data required for units/scaling
        assembler._setup_src_data(model._var_myproc_metadata['output'],
                                  model._var_myproc_indices['output'])

        # Set up scaling vectors
        model._setup_scaling()

        # Set up lower and upper bounds vectors
        lower_bounds = vector_class('lower', 'output', self.model)
        upper_bounds = vector_class('upper', 'output', self.model)
        model._setup_bounds_vectors(lower_bounds, upper_bounds, True)

        # Vector setup for the basic execution vector
        self.setup_vector('nonlinear', vector_class, self._use_ref_vector)

        # Vector setup for the linear vector
        self.setup_vector('linear', vector_class, self._use_ref_vector)

        model._setup_jacobians()

        for system in model.system_iter(include_self=True, recurse=True):
            # set up all the solvers.
            if system._nl_solver is not None:
                system._nl_solver._setup_solvers(system, 0)
            if system._ln_solver is not None:
                system._ln_solver._setup_solvers(system, 0)

        if check:
            check_config(self, logger)

        return self

    def setup_vector(self, vec_name, vector_class, use_ref_vector):
        """
        Set up the 'vec_name' <Vector>.

        Parameters
        ----------
        vec_name : str
            name of the vector.
        vector_class : type
            reference to the actual <Vector> class.
        use_ref_vector : bool
            if True, allocate vectors to store ref. values.
        """
        model = self.model
        assembler = self._assembler

        vectors = {}
        for key in ['input', 'output', 'residual']:
            if key is 'residual':
                typ = 'output'
            else:
                typ = key

            vectors[key] = vector_class(vec_name, typ, self.model)

        # TODO: implement this properly
        ind1, ind2 = self.model._var_allprocs_range['output']
        vector_var_ids = np.arange(ind1, ind2)

        self.model._setup_vector(vectors, vector_var_ids, use_ref_vector)

    def compute_total_derivs(self, of=None, wrt=None, return_format='flat_dict'):
        """
        Compute derivatives of desired quantities with respect to desired inputs.

        Parameters
        ----------
        of : list of variable name strings or None
            Variables whose derivatives will be computed. Default is None, which
            uses the driver's objectives and constraints.
        wrt : list of variable name strings or None
            Variables with respect to which the derivatives will be computed.
            Default is None, which uses the driver's desvars.
        return_format : string
            Format to return the derivatives. Default is a 'flat_dict', which
            returns them in a dictionary whose keys are tuples of form (of, wrt).

        Returns
        -------
        derivs : object
            Derivatives in form requested by 'return_format'.
        """
        model = self.model
        mode = self._mode
        vec_dinput = model._vectors['input']
        vec_doutput = model._vectors['output']
        vec_dresid = model._vectors['residual']

        # TODO - Pull 'of' and 'wrt' from driver if unspecified.
        if wrt is None:
            raise NotImplementedError("Need to specify 'wrt' for now.")
        if of is None:
            raise NotImplementedError("Need to specify 'of' for now.")

        # A number of features will need to be supported here as development
        # goes forward.
        # -------------------------------------------------------------------
        # TODO: Make sure we can function in parallel when some params or
        # functions are not local.
        # TODO: Support parallel adjoint and parallel forward derivatives
        #       Aside: how are they specified, and do we have to pick up any
        #       that are missed?
        # TODO: Handle driver scaling.
        # TODO: Might be some additional adjustments needed to set the 'one'
        #       into the PETSC vector.
        # TODO: support parmeter/constraint indices
        # TODO: Support for any other return_format we need.
        # TODO: Support constraint sparsity (i.e., skip in/out that are not
        #       relevant for this constraint) (desvars too?)
        # TODO: Don't calculate for inactive constraints
        # TODO: Support full-model FD. Don't know how this'll work, but we
        #       used to need a separate function for that.
        # TODO: poi_indices and qoi_indices requires special support
        # -------------------------------------------------------------------

        # Prepare model for calculation by cleaning out the derivatives
        # vectors.
        for subname in vec_dinput:

            # TODO: Do all three deriv vectors have the same keys?

            # Skip nonlinear because we don't need to mess with it?
            if subname == 'nonlinear':
                continue

            vec_dinput[subname].set_const(0.0)
            vec_doutput[subname].set_const(0.0)
            vec_dresid[subname].set_const(0.0)

        # Linearize Model
        model._linearize()

        of = [(n,) if isinstance(n, string_types) else n for n in of]
        wrt = [(n,) if isinstance(n, string_types) else n for n in wrt]

        # Create data structures (and possibly allocate space) for the total
        # derivatives that we will return.
        if return_format == 'flat_dict':

            totals = OrderedDict()

            for okeys in of:
                for okey in okeys:
                    for ikeys in wrt:
                        for ikey in ikeys:
                            totals[(okey, ikey)] = None

        else:
            msg = "Unsupported return format '%s." % return_format
            raise NotImplementedError(msg)

        # convert of and wrt names from promoted to unpromoted
        # (which is absolute path since we're at the top)
        paths = model._var_allprocs_pathnames
        indices = model._var_allprocs_indices
        oldof = of
        of = []
        for names in oldof:
            of.append(tuple(paths['output'][indices['output'][name]]
                            for name in names))

        oldwrt = wrt
        wrt = []
        for names in oldwrt:
            wrt.append(tuple(paths['output'][indices['output'][name]]
                             for name in names))

        if mode == 'fwd':
            input_list, output_list = wrt, of
            old_input_list, old_output_list = oldwrt, oldof
            input_vec, output_vec = vec_dresid, vec_doutput
        else:
            input_list, output_list = of, wrt
            old_input_list, old_output_list = oldof, oldwrt
            input_vec, output_vec = vec_doutput, vec_dresid

        # TODO : Parallel adjoint setup loop goes here.
        # NOTE : Until we support it, we will just limit ourselves to the
        # 'linear' vector.
        vecname = 'linear'
        dinputs = input_vec[vecname]
        doutputs = output_vec[vecname]

        # If Forward mode, solve linear system for each 'wrt'
        # If Adjoint mode, solve linear system for each 'of'
        for icount, input_names in enumerate(input_list):
            for iname_count, input_name in enumerate(input_names):
                flat_view = dinputs._views_flat[input_name]
                n_in = len(flat_view)
                for idx in range(n_in):
                    # Maybe we don't need to clean up so much at the beginning,
                    # since we clean this every time.
                    dinputs.set_const(0.0)

                    # Dictionary access returns a scaler for 1d input, and we
                    # need a vector for clean code, so use _views_flat.
                    flat_view[idx] = 1.0

                    # The root system solves here.
                    model._solve_linear([vecname], mode)

                    # Pull out the answers and pack into our data structure.
                    for ocount, output_names in enumerate(output_list):
                        for oname_count, output_name in enumerate(output_names):
                            deriv_val = doutputs._views_flat[output_name]
                            len_val = len(deriv_val)

                            if return_format == 'flat_dict':
                                if mode == 'fwd':

                                    key = (old_output_list[ocount][oname_count],
                                           old_input_list[icount][iname_count])

                                    if totals[key] is None:
                                        totals[key] = np.zeros((len_val, n_in))
                                    totals[key][:, idx] = deriv_val

                                else:

                                    key = (old_input_list[icount][iname_count],
                                           old_output_list[ocount][oname_count])

                                    if totals[key] is None:
                                        totals[key] = np.zeros((n_in, len_val))
                                    totals[key][idx, :] = deriv_val

<<<<<<< HEAD
        return totals
=======
        return totals


def _check_shape(shape, val):
    """
    Check that the shape of a value matches the metadata for a variable.

    Parameters
    ----------
    meta : dict
        metadata for a variable.
    val : float or ndarray or list
        value to check.
    """
    val_shape = np.atleast_1d(val).shape
    if val_shape != shape:
        raise ValueError("Incorrect size during assignment. Expected "
                         "%s but got %s." % (shape, val_shape))
>>>>>>> 90e18cf8
<|MERGE_RESOLUTION|>--- conflicted
+++ resolved
@@ -538,25 +538,4 @@
                                         totals[key] = np.zeros((n_in, len_val))
                                     totals[key][idx, :] = deriv_val
 
-<<<<<<< HEAD
-        return totals
-=======
-        return totals
-
-
-def _check_shape(shape, val):
-    """
-    Check that the shape of a value matches the metadata for a variable.
-
-    Parameters
-    ----------
-    meta : dict
-        metadata for a variable.
-    val : float or ndarray or list
-        value to check.
-    """
-    val_shape = np.atleast_1d(val).shape
-    if val_shape != shape:
-        raise ValueError("Incorrect size during assignment. Expected "
-                         "%s but got %s." % (shape, val_shape))
->>>>>>> 90e18cf8
+        return totals