"""Define the Problem class and a FakeComm class for non-MPI users."""

import sys
import pprint
import os
import logging

from collections import defaultdict, namedtuple, OrderedDict
from fnmatch import fnmatchcase
from itertools import product

from io import StringIO

import numpy as np
import scipy.sparse as sparse

from openmdao.core.component import Component
from openmdao.core.driver import Driver, record_iteration
from openmdao.core.explicitcomponent import ExplicitComponent
from openmdao.core.group import Group, System
from openmdao.core.indepvarcomp import IndepVarComp
from openmdao.core.total_jac import _TotalJacInfo
from openmdao.approximation_schemes.complex_step import ComplexStep
from openmdao.approximation_schemes.finite_difference import FiniteDifference
from openmdao.solvers.solver import SolverInfo
from openmdao.error_checking.check_config import _default_checks, _all_checks
from openmdao.recorders.recording_iteration_stack import _RecIteration
from openmdao.recorders.recording_manager import RecordingManager, record_viewer_data
from openmdao.utils.record_util import create_local_meta
from openmdao.utils.general_utils import ContainsAll, pad_name, simple_warning, warn_deprecation

from openmdao.utils.mpi import FakeComm
from openmdao.utils.mpi import MPI
from openmdao.utils.name_maps import prom_name2abs_name, name2abs_names
from openmdao.utils.options_dictionary import OptionsDictionary, _undefined
from openmdao.utils.units import convert_units
from openmdao.utils import coloring as coloring_mod
from openmdao.utils.name_maps import abs_key2rel_key
from openmdao.vectors.vector import _full_slice, INT_DTYPE
from openmdao.vectors.default_vector import DefaultVector
from openmdao.utils.logger_utils import get_logger, TestLogger
import openmdao.utils.coloring as coloring_mod
from openmdao.utils.hooks import _setup_hooks

try:
    from openmdao.vectors.petsc_vector import PETScVector
except ImportError:
    PETScVector = None

from openmdao.utils.name_maps import rel_key2abs_key, rel_name2abs_name

# Use this as a special value to be able to tell if the caller set a value for the optional
#   out_stream argument. We run into problems running testflo if we use a default of sys.stdout.
_DEFAULT_OUT_STREAM = object()

ErrorTuple = namedtuple('ErrorTuple', ['forward', 'reverse', 'forward_reverse'])
MagnitudeTuple = namedtuple('MagnitudeTuple', ['forward', 'reverse', 'fd'])

_contains_all = ContainsAll()


CITATION = """@article{openmdao_2019,
    Author={Justin S. Gray and John T. Hwang and Joaquim R. R. A.
            Martins and Kenneth T. Moore and Bret A. Naylor},
    Title="{OpenMDAO: An Open-Source Framework for Multidisciplinary
            Design, Analysis, and Optimization}",
    Journal="{Structural and Multidisciplinary Optimization}",
    Year={2019},
    Publisher={Springer},
    pdf={http://openmdao.org/pubs/openmdao_overview_2019.pdf},
    note= {In Press}
    }"""


class Problem(object):
    """
    Top-level container for the systems and drivers.

    Attributes
    ----------
    model : <System>
        Pointer to the top-level <System> object (root node in the tree).
    comm : MPI.Comm or <FakeComm>
        The global communicator.
    driver : <Driver>
        Slot for the driver. The default driver is `Driver`, which just runs
        the model once.
    _mode : 'fwd' or 'rev'
        Derivatives calculation mode, 'fwd' for forward, and 'rev' for
        reverse (adjoint).
    _orig_mode : 'fwd', 'rev', or 'auto'
        Derivatives calculation mode assigned by the user.  If set to 'auto', _mode will be
        automatically assigned to 'fwd' or 'rev' based on relative sizes of design variables vs.
        responses.
    _initial_condition_cache : dict
        Any initial conditions that are set at the problem level via setitem are cached here
        until they can be processed.
    _setup_status : int
        Current status of the setup in _model.
        0 -- Newly initialized problem or newly added model.
        1 -- The `setup` method has been called, but vectors not initialized.
        2 -- The `final_setup` has been run, everything ready to run.
    cite : str
        Listing of relevant citations that should be referenced when
        publishing work that uses this class.
    options : <OptionsDictionary>
        Dictionary with general options for the problem.
    recording_options : <OptionsDictionary>
        Dictionary with problem recording options.
    _rec_mgr : <RecordingManager>
        Object that manages all recorders added to this problem.
    _check : bool
        If True, call check_config at the end of final_setup.
    _filtered_vars_to_record : dict
        Dictionary of lists of design vars, constraints, etc. to record.
    _logger : object or None
        Object for logging config checks if _check is True.
    _name : str
        Problem name.
    """

    def __init__(self, model=None, driver=None, comm=None, name=None, **options):
        """
        Initialize attributes.

        Parameters
        ----------
        model : <System> or None
            The top-level <System>. If not specified, an empty <Group> will be created.
        driver : <Driver> or None
            The driver for the problem. If not specified, a simple "Run Once" driver will be used.
        comm : MPI.Comm or <FakeComm> or None
            The global communicator.
        name : str
            Problem name. Can be used to specify a Problem instance when multiple Problems
            exist.
        **options : named args
            All remaining named args are converted to options.
        """
        self.cite = CITATION
        self._name = name

        if comm is None:
            try:
                from mpi4py import MPI
                comm = MPI.COMM_WORLD
            except ImportError:
                comm = FakeComm()

        if model is None:
            self.model = Group()
        elif isinstance(model, System):
            self.model = model
        else:
            raise TypeError(self.msginfo +
                            ": The value provided for 'model' is not a valid System.")

        if driver is None:
            self.driver = Driver()
        elif isinstance(driver, Driver):
            self.driver = driver
        else:
            raise TypeError(self.msginfo +
                            ": The value provided for 'driver' is not a valid Driver.")

        self.comm = comm

        self._mode = None  # mode is assigned in setup()

        self._initial_condition_cache = {}

        # Status of the setup of _model.
        # 0 -- Newly initialized problem or newly added model.
        # 1 -- The `setup` method has been called, but vectors not initialized.
        # 2 -- The `final_setup` has been run, everything ready to run.
        self._setup_status = 0

        self._rec_mgr = RecordingManager()

        # General options
        self.options = OptionsDictionary(parent_name=type(self).__name__)
        self.options.declare('coloring_dir', types=str,
                             default=os.path.join(os.getcwd(), 'coloring_files'),
                             desc='Directory containing coloring files (if any) for this Problem.')
        self.options.update(options)

        # Case recording options
        self.recording_options = OptionsDictionary(parent_name=type(self).__name__)

        self.recording_options.declare('record_desvars', types=bool, default=True,
                                       desc='Set to True to record design variables at the '
                                            'problem level')
        self.recording_options.declare('record_objectives', types=bool, default=True,
                                       desc='Set to True to record objectives at the problem level')
        self.recording_options.declare('record_constraints', types=bool, default=True,
                                       desc='Set to True to record constraints at the '
                                            'problem level')
        self.recording_options.declare('record_responses', types=bool, default=False,
                                       desc='Set True to record constraints and objectives at the '
                                            'problem level.')
        self.recording_options.declare('record_inputs', types=bool, default=False,
                                       desc='Set True to record inputs at the '
                                            'problem level.')
        self.recording_options.declare('record_outputs', types=bool, default=True,
                                       desc='Set True to record outputs at the '
                                            'problem level.')
        self.recording_options.declare('record_residuals', types=bool, default=False,
                                       desc='Set True to record residuals at the '
                                            'problem level.')
        self.recording_options.declare('record_derivatives', types=bool, default=False,
                                       desc='Set to True to record derivatives for the problem '
                                            'level')
        self.recording_options.declare('record_abs_error', types=bool, default=True,
                                       desc='Set to True to record absolute error of '
                                            'model nonlinear solver')
        self.recording_options.declare('record_rel_error', types=bool, default=True,
                                       desc='Set to True to record relative error of model \
                                       nonlinear solver')
        self.recording_options.declare('includes', types=list, default=['*'],
                                       desc='Patterns for variables to include in recording. \
                                       Uses fnmatch wildcards')
        self.recording_options.declare('excludes', types=list, default=[],
                                       desc='Patterns for vars to exclude in recording '
                                            '(processed post-includes). Uses fnmatch wildcards')

        _setup_hooks(self)

    def _get_var_abs_name(self, name):
        if name in self.model._var_allprocs_abs2meta:
            return name
        elif name in self.model._var_allprocs_prom2abs_list['output']:
            return self.model._var_allprocs_prom2abs_list['output'][name][0]
        elif name in self.model._var_allprocs_prom2abs_list['input']:
            abs_names = self.model._var_allprocs_prom2abs_list['input'][name]
            if len(abs_names) == 1:
                return abs_names[0]
            else:
                raise KeyError("{}: Using promoted name `{}' is ambiguous and matches unconnected "
                               "inputs %s. Use absolute name to disambiguate.".format(self.msginfo,
                                                                                      name,
                                                                                      abs_names))

        raise KeyError('{}: Variable "{}" not found.'.format(self.msginfo, name))

    @property
    def msginfo(self):
        """
        Return info to prepend to messages.

        Returns
        -------
        str
            Info to prepend to messages.
        """
        if self._name is None:
            return type(self).__name__
        return '{} {}'.format(type(self).__name__, self._name)

    def _get_inst_id(self):
        return self._name

    def is_local(self, name):
        """
        Return True if the named variable or system is local to the current process.

        Parameters
        ----------
        name : str
            Name of a variable or system.

        Returns
        -------
        bool
            True if the named system or variable is local to this process.
        """
        if self._setup_status < 1:
            raise RuntimeError("{}: is_local('{}') was called before setup() "
                               "completed.".format(self.msginfo, name))

        try:
            abs_name = self._get_var_abs_name(name)
        except KeyError:
            sub = self.model._get_subsystem(name)
            return sub is not None and sub._is_local

        # variable exists, but may be remote
        return abs_name in self.model._var_abs2meta

    def _get_cached_val(self, name, get_remote=False):
        # We have set and cached already
        if name in self._initial_condition_cache:
            return self._initial_condition_cache[name]

        # Vector not setup, so we need to pull values from saved metadata request.
        else:
            proms = self.model._var_allprocs_prom2abs_list
            meta = self.model._var_abs2meta
            try:
                conns = self.model._conn_abs_in2out
            except AttributeError:
                conns = {}

            abs_names = name2abs_names(self.model, name)
            if not abs_names:
                raise KeyError('{}: Variable "{}" not found.'.format(self.model.msginfo, name))

            abs_name = abs_names[0]
            remote_vars = self._metadata['remote_vars']

            if abs_name in meta:
                if abs_name in conns:
                    val = meta[conns[abs_name]]['value']
                else:
                    val = meta[abs_name]['value']

            if get_remote and abs_name in remote_vars:
                owner = remote_vars[abs_name]
                if self.model.comm.rank == owner:
                    self.model.comm.bcast(val, root=owner)
                else:
                    val = self.model.comm.bcast(None, root=owner)

            if val is not _undefined:
                # Need to cache the "get" in case the user calls in-place numpy operations.
                self._initial_condition_cache[name] = val

            return val

    @property
    def _recording_iter(self):
        return self._metadata['recording_iter']

    def __getitem__(self, name):
        """
        Get an output/input variable.

        Parameters
        ----------
        name : str
            Promoted or relative variable name in the root system's namespace.

        Returns
        -------
        float or ndarray or any python object
            the requested output/input variable.
        """
        return self.get_val(name)

    def get_val(self, name, units=None, indices=None, get_remote=False):
        """
        Get an output/input variable.

        Function is used if you want to specify display units.

        Parameters
        ----------
        name : str
            Promoted or relative variable name in the root system's namespace.
        units : str, optional
            Units to convert to before return.
        indices : int or list of ints or tuple of ints or int ndarray or Iterable or None, optional
            Indices or slice to return.
        get_remote : bool
            If True, retrieve the value even if it is on a remote process.  Note that if the
            variable is remote on ANY process, this function must be called on EVERY process
            in the Problem's MPI communicator.

        Returns
        -------
        object
            The value of the requested output/input variable.
        """
        if self._setup_status == 1:
            val = self._get_cached_val(name, get_remote=get_remote)
            if val is not _undefined:
                if indices is not None:
                    val = val[indices]
                if units is not None:
                    val = self.model.convert2units(name, val, units)
        else:
            val = self.model.get_val(name, units=units, indices=indices, get_remote=get_remote,
                                     from_src=True)

        if val is _undefined:
            if get_remote:
                raise KeyError('{}: Variable name "{}" not found.'.format(self.msginfo, name))
            else:
                raise RuntimeError(
                    "{}: Variable '{}' is not local to rank {}. You can retrieve values from "
                    "other processes using "
                    "`problem.get_val(<name>, get_remote=True)`.".format(self.msginfo, name,
                                                                         self.comm.rank))

        return val

    def __setitem__(self, name, value):
        """
        Set an output/input variable.

        Parameters
        ----------
        name : str
            Promoted or relative variable name in the root system's namespace.
        value : float or ndarray or any python object
            value to set this variable to.
        """
        self.set_val(name, value)

    def set_val(self, name, value, units=None, indices=None):
        """
        Set an output/input variable.

        Function is used if you want to set a value using a different unit.

        Parameters
        ----------
        name : str
            Promoted or relative variable name in the root system's namespace.
        value : float or ndarray or list
            Value to set this variable to.
        units : str, optional
            Units that value is defined in.
        indices : int or list of ints or tuple of ints or int ndarray or Iterable or None, optional
            Indices or slice to set to specified value.
        """
        model = self.model
        conns = self._metadata['connections']
        all_proms = model._var_allprocs_prom2abs_list
        all_meta = model._var_allprocs_abs2meta
        all_discrete = model._var_allprocs_discrete['input']
        n_proms = 0  # if nonzero, name given was promoted input name w/o a matching prom output

        try:
            ginputs = model._group_inputs
        except AttributeError:
            ginputs = {}  # could happen if top level system is not a Group

        abs_names = name2abs_names(model, name)
        if abs_names:
            n_proms = len(abs_names)  # for output this will never be > 1
            if n_proms > 1 and name in ginputs:
                abs_name = ginputs[name].get('use_tgt', abs_names[0])
            else:
                abs_name = abs_names[0]
        else:
            raise KeyError(f'{model.msginfo}: Variable "{name}" not found.')

        if abs_name in conns:
            src = conns[abs_name]
            if abs_name not in all_discrete:
                value = np.asarray(value)
                tmeta = all_meta[abs_name]
                tunits = tmeta['units']
                sunits = all_meta[src]['units']
                if abs_name in model._var_abs2meta:
                    tlocmeta = model._var_abs2meta[abs_name]
                else:
                    tlocmeta = None

                gunits = ginputs[name].get('units') if name in ginputs else None
                if n_proms > 1:  # promoted input name was used
                    if gunits is None:
                        tunit_list = [all_meta[n]['units'] for n in abs_names]
                        tu0 = tunit_list[0]
                        for tu in tunit_list:
                            if tu != tu0:
                                model._show_ambiguity_msg(name, ('units',),
                                                          abs_names)

                if units is None:
                    if self._setup_status == 1:
                        pass
                    else:  # avoids double unit conversion
                        ivalue = value
                        if sunits is not None:
                            if gunits is not None and gunits != tunits:
                                value = model.convert_from_units(src, value, gunits)
                            else:
                                # value = model.convert_units(src, value, tunits, sunits)
                                value = model.convert_from_units(src, value, tunits)
                else:
                    if gunits is None:
                        ivalue = model.convert_from_units(abs_name, value, units)
                    else:
                        ivalue = model.convert_units(name, value, units, gunits)
                    if self._setup_status == 1:
                        value = ivalue
                    else:
                        value = model.convert_from_units(src, value, units)
        else:
            src = abs_name
            if units is not None:
                value = model.convert_from_units(abs_name, value, units)

        # Caching only needed if vectors aren't allocated yet.
        if self._setup_status == 1:
            if indices is not None:
                try:
                    self._initial_condition_cache[name][indices] = value
                except Exception as err:
                    raise RuntimeError(f"Failed to set value of '{name}': {str(err)}.")
            else:
                self._initial_condition_cache[name] = value
        else:
            myrank = model.comm.rank

            if indices is None:
                indices = _full_slice

            if abs_name in model._outputs._views:
                model._outputs.set_var(abs_name, value, indices)
            elif abs_name in conns:  # input name given. Set value into output
                if src in model._outputs._views:  # src is local
                    if (model._outputs._views_flat[src].size == 0 and
                            src.rsplit('.', 1)[0] == '_auto_ivc' and all_meta[src]['distributed']):
                        pass  # special case, auto_ivc dist var with 0 local size
                    elif tmeta['has_src_indices'] and n_proms < 2:
                        if tlocmeta:  # target is local
                            src_indices = tlocmeta['src_indices']
                            if tmeta['distributed']:
                                ssizes = model._var_sizes['nonlinear']['output']
                                sidx = model._var_allprocs_abs2idx['nonlinear'][src]
                                ssize = ssizes[myrank, sidx]
                                start = np.sum(ssizes[:myrank, sidx])
                                end = start + ssize
                                if np.any(src_indices < start) or np.any(src_indices >= end):
                                    raise RuntimeError(f"{model.msginfo}: Can't set {name}: "
                                                       "src_indices refer "
                                                       "to out-of-process array entries.")
                                if start > 0:
                                    src_indices = src_indices - start
                            model._outputs.set_var(src, value, src_indices[indices])
                        else:
                            raise RuntimeError(f"{model.msginfo}: Can't set {abs_name}: remote"
                                               " connected inputs with src_indices currently not"
                                               " supported.")
                    else:
                        value = np.asarray(value)
                        model._outputs.set_var(src, value, indices)
                elif src in model._discrete_outputs:
                    model._discrete_outputs[src] = value
                # also set the input
                # TODO: maybe remove this if inputs are removed from case recording
                if n_proms < 2:
                    if abs_name in model._inputs._views:
                        # print(f"problem set_val: setting input {abs_name} to {ivalue}")
                        model._inputs.set_var(abs_name, ivalue, indices)
                    elif abs_name in model._discrete_inputs:
                        model._discrete_inputs[abs_name] = value
                    else:
                        # must be a remote var. so, just do nothing on this proc. We can't get here
                        # unless abs_name is found in connections, so the variable must exist.
                        if abs_name in model._var_allprocs_abs2meta:
                            print(f"Variable '{name}' is remote on rank {self.comm.rank}.  "
                                  "Local assignment ignored.")
            elif abs_name in model._discrete_outputs:
                model._discrete_outputs[abs_name] = value
            elif isinstance(model, Component):
                if abs_name in model._inputs._views:
                    model._inputs.set_var(abs_name, value, indices)
                elif abs_name in model._discrete_inputs:
                    model._discrete_inputs[abs_name] = value
                else:
                    raise KeyError(f'{model.msginfo}: Variable "{name}" not found.')
            elif abs_name not in all_meta:
                raise KeyError(f'{model.msginfo}: Variable "{name}" not found.')

    def _set_initial_conditions(self):
        """
        Set all initial conditions that have been saved in cache after setup.
        """
        for name, value in self._initial_condition_cache.items():
            self.set_val(name, value)

        # Clean up cache
        self._initial_condition_cache = OrderedDict()

    def run_model(self, case_prefix=None, reset_iter_counts=True):
        """
        Run the model by calling the root system's solve_nonlinear.

        Parameters
        ----------
        case_prefix : str or None
            Prefix to prepend to coordinates when recording.

        reset_iter_counts : bool
            If True and model has been run previously, reset all iteration counters.
        """
        if self._mode is None:
            raise RuntimeError(self.msginfo +
                               ": The `setup` method must be called before `run_model`.")

        if case_prefix:
            if not isinstance(case_prefix, str):
                raise TypeError(self.msginfo + ": The 'case_prefix' argument should be a string.")
            self._recording_iter.prefix = case_prefix
        else:
            self._recording_iter.prefix = None

        if self.model.iter_count > 0 and reset_iter_counts:
            self.driver.iter_count = 0
            self.model._reset_iter_counts()

        self.final_setup()
        self.model._clear_iprint()
        self.model.run_solve_nonlinear()

    def run_driver(self, case_prefix=None, reset_iter_counts=True):
        """
        Run the driver on the model.

        Parameters
        ----------
        case_prefix : str or None
            Prefix to prepend to coordinates when recording.

        reset_iter_counts : bool
            If True and model has been run previously, reset all iteration counters.

        Returns
        -------
        boolean
            Failure flag; True if failed to converge, False is successful.
        """
        if self._mode is None:
            raise RuntimeError(self.msginfo +
                               ": The `setup` method must be called before `run_driver`.")

        if case_prefix:
            if not isinstance(case_prefix, str):
                raise TypeError(self.msginfo + ": The 'case_prefix' argument should be a string.")
            self._recording_iter.prefix = case_prefix
        else:
            self._recording_iter.prefix = None

        if self.model.iter_count > 0 and reset_iter_counts:
            self.driver.iter_count = 0
            self.model._reset_iter_counts()

        self.final_setup()
        self.model._clear_iprint()
        return self.driver.run()

    def compute_jacvec_product(self, of, wrt, mode, seed):
        """
        Given a seed and 'of' and 'wrt' variables, compute the total jacobian vector product.

        Parameters
        ----------
        of : list of str
            Variables whose derivatives will be computed.
        wrt : list of str
            Derivatives will be computed with respect to these variables.
        mode : str
            Derivative direction ('fwd' or 'rev').
        seed : dict or list
            Either a dict keyed by 'wrt' varnames (fwd) or 'of' varnames (rev), containing
            dresidual (fwd) or doutput (rev) values, OR a list of dresidual or doutput
            values that matches the corresponding 'wrt' (fwd) or 'of' (rev) varname list.

        Returns
        -------
        dict
            The total jacobian vector product, keyed by variable name.
        """
        if mode == 'fwd':
            if len(wrt) != len(seed):
                raise RuntimeError(self.msginfo +
                                   ": seed and 'wrt' list must be the same length in fwd mode.")
            lnames, rnames = of, wrt
            lkind, rkind = 'output', 'residual'
        else:  # rev
            if len(of) != len(seed):
                raise RuntimeError(self.msginfo +
                                   ": seed and 'of' list must be the same length in rev mode.")
            lnames, rnames = wrt, of
            lkind, rkind = 'residual', 'output'

        rvec = self.model._vectors[rkind]['linear']
        lvec = self.model._vectors[lkind]['linear']

        rvec._data[:] = 0.

        # set seed values into dresids (fwd) or doutputs (rev)
        try:
            seed[rnames[0]]
        except (IndexError, TypeError):
            for i, name in enumerate(rnames):
                rvec[name] = seed[i]
        else:
            for name in rnames:
                rvec[name] = seed[name]

        # We apply a -1 here because the derivative of the output is minus the derivative of
        # the residual in openmdao.
        rvec._data *= -1.

        self.model.run_solve_linear(['linear'], mode)

        return {n: lvec[n].copy() for n in lnames}

    def _setup_recording(self):
        """
        Set up case recording.
        """
        self._filtered_vars_to_record = self.driver._get_vars_to_record(self.recording_options)
        self._rec_mgr.startup(self)

    def add_recorder(self, recorder):
        """
        Add a recorder to the problem.

        Parameters
        ----------
        recorder : CaseRecorder
           A recorder instance.
        """
        self._rec_mgr.append(recorder)

    def cleanup(self):
        """
        Clean up resources prior to exit.
        """
        # shut down all recorders
        self._rec_mgr.shutdown()

        # clean up driver and model resources
        self.driver.cleanup()
        for system in self.model.system_iter(include_self=True, recurse=True):
            system.cleanup()

    def record(self, case_name):
        """
        Record the variables at the Problem level.

        Parameters
        ----------
        case_name : str
            Name used to identify this Problem case.
        """
        record_iteration(self, self, case_name)

    def record_iteration(self, case_name):
        """
        Record the variables at the Problem level.

        Parameters
        ----------
        case_name : str
            Name used to identify this Problem case.
        """
        warn_deprecation("'Problem.record_iteration' has been deprecated. "
                         "Use 'Problem.record' instead.")

        record_iteration(self, self, case_name)

    def _get_recorder_metadata(self, case_name):
        """
        Return metadata from the latest iteration for use in the recorder.

        Parameters
        ----------
        case_name : str
            Name of current case.

        Returns
        -------
        dict
            Metadata dictionary for the recorder.
        """
        return create_local_meta(case_name)

    def setup(self, check=False, logger=None, mode='auto', force_alloc_complex=False,
              distributed_vector_class=PETScVector, local_vector_class=DefaultVector,
              derivatives=True):
        """
        Set up the model hierarchy.

        When `setup` is called, the model hierarchy is assembled, the processors are allocated
        (for MPI), and variables and connections are all assigned. This method traverses down
        the model hierarchy to call `setup` on each subsystem, and then traverses up the model
        hierarchy to call `configure` on each subsystem.

        Parameters
        ----------
        check : boolean
            whether to run config check after setup is complete.
        logger : object
            Object for logging config checks if check is True.
        mode : string
            Derivatives calculation mode, 'fwd' for forward, and 'rev' for
            reverse (adjoint). Default is 'auto', which will pick 'fwd' or 'rev' based on
            the direction resulting in the smallest number of linear solves required to
            compute derivatives.
        force_alloc_complex : bool
            Force allocation of imaginary part in nonlinear vectors. OpenMDAO can generally
            detect when you need to do this, but in some cases (e.g., complex step is used
            after a reconfiguration) you may need to set this to True.
        distributed_vector_class : type
            Reference to the <Vector> class or factory function used to instantiate vectors
            and associated transfers involved in interprocess communication.
        local_vector_class : type
            Reference to the <Vector> class or factory function used to instantiate vectors
            and associated transfers involved in intraprocess communication.
        derivatives : bool
            If True, perform any memory allocations necessary for derivative computation.

        Returns
        -------
        self : <Problem>
            this enables the user to instantiate and setup in one line.
        """
        model = self.model
        comm = self.comm

        # PETScVector is required for MPI
        if comm.size > 1:
            if PETScVector is None:
                raise ValueError(self.msginfo +
                                 ": Attempting to run in parallel under MPI but PETScVector "
                                 "could not be imported.")
            elif distributed_vector_class is not PETScVector:
                raise ValueError("%s: The `distributed_vector_class` argument must be "
                                 "`PETScVector` when running in parallel under MPI but '%s' was "
                                 "specified." % (self.msginfo, distributed_vector_class.__name__))

        if mode not in ['fwd', 'rev', 'auto']:
            msg = "%s: Unsupported mode: '%s'. Use either 'fwd' or 'rev'." % (self.msginfo, mode)
            raise ValueError(msg)

        self._mode = self._orig_mode = mode

        model_comm = self.driver._setup_comm(comm)

<<<<<<< HEAD
        # this metadata will be shared by all Systems/Solvers in the system tree
        self._metadata = {
            'coloring_dir': self.options['coloring_dir'],
            'recording_iter': _RecIteration(),
            'local_vector_class': local_vector_class,
            'distributed_vector_class': distributed_vector_class,
            'solver_info': SolverInfo(),
            'use_derivatives': derivatives,
            'force_alloc_complex': force_alloc_complex,
            'connections': {},
            'remote_systems': {},
            'remote_vars': {},  # does not include distrib vars
            'prom2abs': {'input': {}, 'output': {}}  # includes ALL promotes including buried ones
        }
        model._setup(model_comm, 'full', mode, self._metadata)
=======
        model._setup(model_comm, mode, distributed_vector_class, local_vector_class,
                     derivatives, self.options)
>>>>>>> 25b6069c

        # Cache all args for final setup.
        self._check = check
        self._logger = logger

        self._setup_status = 1

        return self

    def final_setup(self):
        """
        Perform final setup phase on problem in preparation for run.

        This is the second phase of setup, and is done automatically at the start of `run_driver`
        and `run_model`. At the beginning of final_setup, we have a model hierarchy with defined
        variables, solvers, case_recorders, and derivative settings. During this phase, the vectors
        are created and populated, the drivers and solvers are initialized, and the recorders are
        started, and the rest of the framework is prepared for execution.
        """
        driver = self.driver

        response_size, desvar_size = driver._update_voi_meta(self.model)

        # update mode if it's been set to 'auto'
        if self._orig_mode == 'auto':
            mode = 'rev' if response_size < desvar_size else 'fwd'
            self._mode = mode
        else:
            mode = self._orig_mode

        if self._setup_status < 2:
<<<<<<< HEAD
            self.model._final_setup(self.comm, 'full')
=======
            self.model._final_setup(self.comm,
                                    force_alloc_complex=self._force_alloc_complex)
>>>>>>> 25b6069c

        driver._setup_driver(self)

        info = driver._coloring_info
        coloring = info['coloring']
        if coloring is None and info['static'] is not None:
            coloring = driver._get_static_coloring()

        if coloring and coloring_mod._use_total_sparsity:
            # if we're using simultaneous total derivatives then our effective size is less
            # than the full size
            if coloring._fwd and coloring._rev:
                pass  # we're doing both!
            elif mode == 'fwd' and coloring._fwd:
                desvar_size = coloring.total_solves()
            elif mode == 'rev' and coloring._rev:
                response_size = coloring.total_solves()

        if ((mode == 'fwd' and desvar_size > response_size) or
                (mode == 'rev' and response_size > desvar_size)):
            simple_warning("Inefficient choice of derivative mode.  You chose '%s' for a "
                           "problem with %d design variables and %d response variables "
                           "(objectives and nonlinear constraints)." %
                           (mode, desvar_size, response_size), RuntimeWarning)

        # we only want to set up recording once, after problem setup
        if self._setup_status == 1:
            driver._setup_recording()
            self._setup_recording()
            record_viewer_data(self)

        if self._setup_status < 2:
            self._setup_status = 2
            self._set_initial_conditions()

        if self._check:
            if self._check is True:
                checks = _default_checks
            else:
                checks = self._check
            if self.comm.rank == 0:
                logger = self._logger
            else:
                logger = TestLogger()
            self.check_config(logger, checks=checks)

    def check_partials(self, out_stream=_DEFAULT_OUT_STREAM, includes=None, excludes=None,
                       compact_print=False, abs_err_tol=1e-6, rel_err_tol=1e-6,
                       method='fd', step=None, form='forward', step_calc='abs',
                       force_dense=True, show_only_incorrect=False):
        """
        Check partial derivatives comprehensively for all components in your model.

        Parameters
        ----------
        out_stream : file-like object
            Where to send human readable output. By default it goes to stdout.
            Set to None to suppress.
        includes : None or list_like
            List of glob patterns for pathnames to include in the check. Default is None, which
            includes all components in the model.
        excludes : None or list_like
            List of glob patterns for pathnames to exclude from the check. Default is None, which
            excludes nothing.
        compact_print : bool
            Set to True to just print the essentials, one line per unknown-param pair.
        abs_err_tol : float
            Threshold value for absolute error.  Errors about this value will have a '*' displayed
            next to them in output, making them easy to search for. Default is 1.0E-6.
        rel_err_tol : float
            Threshold value for relative error.  Errors about this value will have a '*' displayed
            next to them in output, making them easy to search for. Note at times there may be a
            significant relative error due to a minor absolute error.  Default is 1.0E-6.
        method : str
            Method, 'fd' for finite difference or 'cs' for complex step. Default is 'fd'.
        step : float
            Step size for approximation. Default is None, which means 1e-6 for 'fd' and 1e-40 for
            'cs'.
        form : string
            Form for finite difference, can be 'forward', 'backward', or 'central'. Default
            'forward'.
        step_calc : string
            Step type for finite difference, can be 'abs' for absolute', or 'rel' for relative.
            Default is 'abs'.
        force_dense : bool
            If True, analytic derivatives will be coerced into arrays. Default is True.
        show_only_incorrect : bool, optional
            Set to True if output should print only the subjacs found to be incorrect.

        Returns
        -------
        dict of dicts of dicts
            First key:
                is the component name;
            Second key:
                is the (output, input) tuple of strings;
            Third key:
                is one of ['rel error', 'abs error', 'magnitude', 'J_fd', 'J_fwd', 'J_rev'];

            For 'rel error', 'abs error', 'magnitude' the value is: A tuple containing norms for
                forward - fd, adjoint - fd, forward - adjoint.
            For 'J_fd', 'J_fwd', 'J_rev' the value is: A numpy array representing the computed
                Jacobian for the three different methods of computation.
        """
        if self._setup_status < 2:
            self.final_setup()

        model = self.model

        if not model._use_derivatives:
            raise RuntimeError(self.msginfo +
                               ": Can't check partials.  Derivative support has been turned off.")

        # TODO: Once we're tracking iteration counts, run the model if it has not been run before.

        includes = [includes] if isinstance(includes, str) else includes
        excludes = [excludes] if isinstance(excludes, str) else excludes

        comps = []
        for comp in model.system_iter(typ=Component, include_self=True):
            if isinstance(comp, IndepVarComp):
                continue

            name = comp.pathname

            # Process includes
            if includes is not None:
                for pattern in includes:
                    if fnmatchcase(name, pattern):
                        break
                else:
                    continue

            # Process excludes
            if excludes is not None:
                match = False
                for pattern in excludes:
                    if fnmatchcase(name, pattern):
                        match = True
                        break
                if match:
                    continue

            comps.append(comp)

        self.set_solver_print(level=0)

        # This is a defaultdict of (defaultdict of dicts).
        partials_data = defaultdict(lambda: defaultdict(dict))

        # Caching current point to restore after setups.
        input_cache = model._inputs._data.copy()
        output_cache = model._outputs._data.copy()

        # Keep track of derivative keys that are declared dependent so that we don't print them
        # unless they are in error.
        indep_key = {}

        # Directional derivative directions for matrix free comps.
        mfree_directions = {}

        # Analytic Jacobians
        print_reverse = False
        for mode in ('fwd', 'rev'):
            model._inputs.set_const(input_cache)
            model._outputs.set_const(output_cache)
            # Make sure we're in a valid state
            model.run_apply_nonlinear()

            jac_key = 'J_' + mode

            for comp in comps:

                # Only really need to linearize once.
                if mode == 'fwd':
                    comp.run_linearize()

                explicit = isinstance(comp, ExplicitComponent)
                matrix_free = comp.matrix_free
                c_name = comp.pathname
                if mode == 'fwd':
                    indep_key[c_name] = set()

                with comp._unscaled_context():

                    imp = not explicit
                    of_list, wrt_list = comp._get_potential_partials_lists(include_wrt_outputs=imp)

                    # Matrix-free components need to calculate their Jacobian by matrix-vector
                    # product.
                    if matrix_free:
                        print_reverse = True
                        local_opts = comp._get_check_partial_options(include_wrt_outputs=imp)

                        dstate = comp._vectors['output']['linear']
                        if mode == 'fwd':
                            dinputs = comp._vectors['input']['linear']
                            doutputs = comp._vectors['residual']['linear']
                            in_list = wrt_list
                            out_list = of_list
                        else:
                            dinputs = comp._vectors['residual']['linear']
                            doutputs = comp._vectors['input']['linear']
                            in_list = of_list
                            out_list = wrt_list

                        for inp in in_list:
                            inp_abs = rel_name2abs_name(comp, inp)
                            if mode == 'fwd':
                                directional = inp in local_opts and \
                                    local_opts[inp]['directional'] is True
                            else:
                                directional = c_name in mfree_directions

                            try:
                                flat_view = dinputs._views_flat[inp_abs]
                            except KeyError:
                                # Implicit state
                                flat_view = dstate._views_flat[inp_abs]

                            if directional:
                                n_in = 1
                                perturb = 2.0 * np.random.random(len(flat_view)) - 1.0
                                if c_name not in mfree_directions:
                                    mfree_directions[c_name] = {}
                                mfree_directions[c_name][inp] = perturb
                            else:
                                n_in = len(flat_view)
                                perturb = 1.0

                            for idx in range(n_in):

                                dinputs.set_const(0.0)
                                dstate.set_const(0.0)

                                # Dictionary access returns a scalar for 1d input, and we
                                # need a vector for clean code, so use _views_flat.
                                if directional:
                                    flat_view[:] = perturb
                                else:
                                    flat_view[idx] = perturb

                                # Matrix Vector Product
                                comp._apply_linear(None, ['linear'], _contains_all, mode)

                                for out in out_list:
                                    out_abs = rel_name2abs_name(comp, out)

                                    try:
                                        derivs = doutputs._views_flat[out_abs]
                                    except KeyError:
                                        # Implicit state
                                        derivs = dstate._views_flat[out_abs]

                                    if mode == 'fwd':
                                        key = out, inp
                                        deriv = partials_data[c_name][key]

                                        # Allocate first time
                                        if jac_key not in deriv:
                                            shape = (len(derivs), n_in)
                                            deriv[jac_key] = np.zeros(shape)

                                        deriv[jac_key][:, idx] = derivs

                                    else:
                                        key = inp, out
                                        deriv = partials_data[c_name][key]

                                        if directional:
                                            # Dot product test for adjoint validity.
                                            m = mfree_directions[c_name][out]
                                            d = mfree_directions[c_name][inp]
                                            mhat = derivs
                                            dhat = partials_data[c_name][inp, out]['J_fwd'][:, idx]

                                            deriv['directional_fwd_rev'] = mhat.dot(m) - dhat.dot(d)

                                        # Allocate first time
                                        if jac_key not in deriv:
                                            shape = (n_in, len(derivs))
                                            deriv[jac_key] = np.zeros(shape)

                                        deriv[jac_key][idx, :] = derivs

                    # These components already have a Jacobian with calculated derivatives.
                    else:

                        if mode == 'rev':
                            # Skip reverse mode because it is not different than forward.
                            continue

                        subjacs = comp._jacobian._subjacs_info

                        for rel_key in product(of_list, wrt_list):
                            abs_key = rel_key2abs_key(comp, rel_key)
                            of, wrt = abs_key

                            # No need to calculate partials; they are already stored
                            try:
                                deriv_value = subjacs[abs_key]['value']
                                rows = subjacs[abs_key]['rows']
                            except KeyError:
                                deriv_value = rows = None

                            # Testing for pairs that are not dependent so that we suppress printing
                            # them unless the fd is non zero. Note: subjacs_info is empty for
                            # undeclared partials, which is the default behavior now.
                            try:
                                if not subjacs[abs_key]['dependent']:
                                    indep_key[c_name].add(rel_key)
                            except KeyError:
                                indep_key[c_name].add(rel_key)

                            if deriv_value is None:
                                # Missing derivatives are assumed 0.
                                in_size = comp._var_abs2meta[wrt]['size']
                                out_size = comp._var_abs2meta[of]['size']
                                deriv_value = np.zeros((out_size, in_size))

                            if force_dense:
                                if rows is not None:
                                    try:
                                        in_size = comp._var_abs2meta[wrt]['size']
                                    except KeyError:
                                        in_size = comp._var_abs2meta[wrt]['size']
                                    out_size = comp._var_abs2meta[of]['size']
                                    tmp_value = np.zeros((out_size, in_size))
                                    # if a scalar value is provided (in declare_partials),
                                    # expand to the correct size array value for zipping
                                    if deriv_value.size == 1:
                                        deriv_value *= np.ones(rows.size)
                                    for i, j, val in zip(rows, subjacs[abs_key]['cols'],
                                                         deriv_value):
                                        tmp_value[i, j] += val
                                    deriv_value = tmp_value

                                elif sparse.issparse(deriv_value):
                                    deriv_value = deriv_value.todense()

                            partials_data[c_name][rel_key][jac_key] = deriv_value.copy()

        model._inputs.set_const(input_cache)
        model._outputs.set_const(output_cache)
        model.run_apply_nonlinear()

        # Finite Difference to calculate Jacobian
        jac_key = 'J_fd'
        alloc_complex = model._outputs._alloc_complex
        all_fd_options = {}
        comps_could_not_cs = set()
        requested_method = method
        for comp in comps:

            c_name = comp.pathname
            all_fd_options[c_name] = {}
            explicit = isinstance(comp, ExplicitComponent)

            approximations = {'fd': FiniteDifference(),
                              'cs': ComplexStep()}

            of, wrt = comp._get_potential_partials_lists(include_wrt_outputs=not explicit)

            # Load up approximation objects with the requested settings.
            local_opts = comp._get_check_partial_options()
            for rel_key in product(of, wrt):
                abs_key = rel_key2abs_key(comp, rel_key)
                local_wrt = rel_key[1]

                # Determine if fd or cs.
                method = requested_method
                if local_wrt in local_opts:
                    local_method = local_opts[local_wrt]['method']
                    if local_method:
                        method = local_method

                # We can't use CS if we haven't allocated a complex vector, so we fall back on fd.
                if method == 'cs' and not alloc_complex:
                    comps_could_not_cs.add(c_name)
                    method = 'fd'

                fd_options = {'order': None,
                              'method': method}

                if method == 'cs':
                    defaults = ComplexStep.DEFAULT_OPTIONS

                    fd_options['form'] = None
                    fd_options['step_calc'] = None

                elif method == 'fd':
                    defaults = FiniteDifference.DEFAULT_OPTIONS

                    fd_options['form'] = form
                    fd_options['step_calc'] = step_calc

                if step and requested_method == method:
                    fd_options['step'] = step
                else:
                    fd_options['step'] = defaults['step']

                # Precedence: component options > global options > defaults
                if local_wrt in local_opts:
                    for name in ['form', 'step', 'step_calc', 'directional']:
                        value = local_opts[local_wrt][name]
                        if value is not None:
                            fd_options[name] = value

                all_fd_options[c_name][local_wrt] = fd_options
                if c_name in mfree_directions:
                    vector = mfree_directions[c_name].get(local_wrt)
                else:
                    vector = None

                approximations[fd_options['method']].add_approximation(abs_key, self.model,
                                                                       fd_options, vector=vector)

            approx_jac = {}
            for approximation in approximations.values():
                # Perform the FD here.
                approximation.compute_approximations(comp, jac=approx_jac)

            for abs_key, partial in approx_jac.items():
                rel_key = abs_key2rel_key(comp, abs_key)
                partials_data[c_name][rel_key][jac_key] = partial

                # If this is a directional derivative, convert the analytic to a directional one.
                wrt = rel_key[1]
                if wrt in local_opts and local_opts[wrt]['directional']:
                    deriv = partials_data[c_name][rel_key]
                    deriv['J_fwd'] = np.atleast_2d(np.sum(deriv['J_fwd'], axis=1)).T
                    if comp.matrix_free:
                        deriv['J_rev'] = np.atleast_2d(np.sum(deriv['J_rev'], axis=0)).T

                        # Dot product test for adjoint validity.
                        m = mfree_directions[c_name][rel_key[0]].flatten()
                        d = mfree_directions[c_name][wrt].flatten()
                        mhat = partial.flatten()
                        dhat = deriv['J_rev'].flatten()

                        deriv['directional_fd_rev'] = dhat.dot(d) - mhat.dot(m)

        # Conversion of defaultdict to dicts
        partials_data = {comp_name: dict(outer) for comp_name, outer in partials_data.items()}

        if out_stream == _DEFAULT_OUT_STREAM:
            out_stream = sys.stdout

        if len(comps_could_not_cs) > 0:
            msg = "The following components requested complex step, but force_alloc_complex " + \
                  "has not been set to True, so finite difference was used: "
            msg += str(list(comps_could_not_cs))
            msg += "\nTo enable complex step, specify 'force_alloc_complex=True' when calling " + \
                   "setup on the problem, e.g. 'problem.setup(force_alloc_complex=True)'"
            simple_warning(msg)

        _assemble_derivative_data(partials_data, rel_err_tol, abs_err_tol, out_stream,
                                  compact_print, comps, all_fd_options, indep_key=indep_key,
                                  print_reverse=print_reverse,
                                  show_only_incorrect=show_only_incorrect)

        return partials_data

    def check_totals(self, of=None, wrt=None, out_stream=_DEFAULT_OUT_STREAM, compact_print=False,
                     driver_scaling=False, abs_err_tol=1e-6, rel_err_tol=1e-6,
                     method='fd', step=None, form=None, step_calc='abs'):
        """
        Check total derivatives for the model vs. finite difference.

        Parameters
        ----------
        of : list of variable name strings or None
            Variables whose derivatives will be computed. Default is None, which
            uses the driver's objectives and constraints.
        wrt : list of variable name strings or None
            Variables with respect to which the derivatives will be computed.
            Default is None, which uses the driver's desvars.
        out_stream : file-like object
            Where to send human readable output. By default it goes to stdout.
            Set to None to suppress.
        compact_print : bool
            Set to True to just print the essentials, one line per unknown-param pair.
        driver_scaling : bool
            When True, return derivatives that are scaled according to either the adder and scaler
            or the ref and ref0 values that were specified when add_design_var, add_objective, and
            add_constraint were called on the model. Default is False, which is unscaled.
        abs_err_tol : float
            Threshold value for absolute error.  Errors about this value will have a '*' displayed
            next to them in output, making them easy to search for. Default is 1.0E-6.
        rel_err_tol : float
            Threshold value for relative error.  Errors about this value will have a '*' displayed
            next to them in output, making them easy to search for. Note at times there may be a
            significant relative error due to a minor absolute error.  Default is 1.0E-6.
        method : str
            Method, 'fd' for finite difference or 'cs' for complex step. Default is 'fd'
        step : float
            Step size for approximation. Default is None, which means 1e-6 for 'fd' and 1e-40 for
            'cs'.
        form : string
            Form for finite difference, can be 'forward', 'backward', or 'central'. Default
            None, which defaults to 'forward' for FD.
        step_calc : string
            Step type for finite difference, can be 'abs' for absolute', or 'rel' for relative.
            Default is 'abs'.

        Returns
        -------
        Dict of Dicts of Tuples of Floats

            First key:
                is the (output, input) tuple of strings;
            Second key:
                is one of ['rel error', 'abs error', 'magnitude', 'fdstep'];

            For 'rel error', 'abs error', 'magnitude' the value is: A tuple containing norms for
                forward - fd, adjoint - fd, forward - adjoint.
        """
        if self._setup_status < 2:
            raise RuntimeError(self.msginfo + ": run_model must be called before total "
                               "derivatives can be checked.")

        model = self.model

        if method == 'cs' and not model._outputs._alloc_complex:
            msg = "\n" + self.msginfo + ": To enable complex step, specify "\
                  "'force_alloc_complex=True' when calling " + \
                  "setup on the problem, e.g. 'problem.setup(force_alloc_complex=True)'"
            raise RuntimeError(msg)

        # TODO: Once we're tracking iteration counts, run the model if it has not been run before.

        # Calculate Total Derivatives
        total_info = _TotalJacInfo(self, of, wrt, False, return_format='flat_dict',
                                   driver_scaling=driver_scaling)
        Jcalc = total_info.compute_totals()

        if step is None:
            if method == 'cs':
                step = ComplexStep.DEFAULT_OPTIONS['step']
            else:
                step = FiniteDifference.DEFAULT_OPTIONS['step']

        # Approximate FD
        fd_args = {
            'step': step,
            'form': form,
            'step_calc': step_calc,
        }
        approx = model._owns_approx_jac
        approx_of = model._owns_approx_of
        approx_wrt = model._owns_approx_wrt
        old_jac = model._jacobian
        old_subjacs = model._subjacs_info.copy()

        model.approx_totals(method=method, step=step, form=form,
                            step_calc=step_calc if method == 'fd' else None)
        total_info = _TotalJacInfo(self, of, wrt, False, return_format='flat_dict', approx=True,
                                   driver_scaling=driver_scaling)
        Jfd = total_info.compute_totals_approx(initialize=True)

        # reset the _owns_approx_jac flag after approximation is complete.
        if not approx:
            model._jacobian = old_jac
            model._owns_approx_jac = False
            model._owns_approx_of = approx_of
            model._owns_approx_wrt = approx_wrt
            model._subjacs_info = old_subjacs

        # Assemble and Return all metrics.
        data = {}
        data[''] = {}
        resp = self.driver._responses
        # TODO key should not be fwd when exact computed in rev mode or auto
        for key, val in Jcalc.items():
            data[''][key] = {}
            data[''][key]['J_fwd'] = val
            data[''][key]['J_fd'] = Jfd[key]

            # Display whether indices were declared when response was added.
            of = key[0]
            if of in resp and resp[of]['indices'] is not None:
                data[''][key]['indices'] = len(resp[of]['indices'])

        fd_args['method'] = method

        if out_stream == _DEFAULT_OUT_STREAM:
            out_stream = sys.stdout

        _assemble_derivative_data(data, rel_err_tol, abs_err_tol, out_stream, compact_print,
                                  [model], {'': fd_args}, totals=True)
        return data['']

    def compute_totals(self, of=None, wrt=None, return_format='flat_dict', debug_print=False,
                       driver_scaling=False, use_abs_names=False):
        """
        Compute derivatives of desired quantities with respect to desired inputs.

        Parameters
        ----------
        of : list of variable name strings or None
            Variables whose derivatives will be computed. Default is None, which
            uses the driver's objectives and constraints.
        wrt : list of variable name strings or None
            Variables with respect to which the derivatives will be computed.
            Default is None, which uses the driver's desvars.
        return_format : string
            Format to return the derivatives. Can be 'dict', 'flat_dict', or 'array'.
            Default is a 'flat_dict', which returns them in a dictionary whose keys are
            tuples of form (of, wrt).
        debug_print : bool
            Set to True to print out some debug information during linear solve.
        driver_scaling : bool
            When True, return derivatives that are scaled according to either the adder and scaler
            or the ref and ref0 values that were specified when add_design_var, add_objective, and
            add_constraint were called on the model. Default is False, which is unscaled.
        use_abs_names : bool
            Set to True when passing in absolute names to skip some translation steps.

        Returns
        -------
        derivs : object
            Derivatives in form requested by 'return_format'.
        """
        if self._setup_status < 2:
            self.final_setup()

        if self.model._owns_approx_jac:
            total_info = _TotalJacInfo(self, of, wrt, use_abs_names, return_format,
                                       approx=True, driver_scaling=driver_scaling)
            return total_info.compute_totals_approx(initialize=True)
        else:
            total_info = _TotalJacInfo(self, of, wrt, use_abs_names, return_format,
                                       debug_print=debug_print, driver_scaling=driver_scaling)
            return total_info.compute_totals()

    def set_solver_print(self, level=2, depth=1e99, type_='all'):
        """
        Control printing for solvers and subsolvers in the model.

        Parameters
        ----------
        level : int
            iprint level. Set to 2 to print residuals each iteration; set to 1
            to print just the iteration totals; set to 0 to disable all printing
            except for failures, and set to -1 to disable all printing including failures.
        depth : int
            How deep to recurse. For example, you can set this to 0 if you only want
            to print the top level linear and nonlinear solver messages. Default
            prints everything.
        type_ : str
            Type of solver to set: 'LN' for linear, 'NL' for nonlinear, or 'all' for all.
        """
        self.model.set_solver_print(level=level, depth=depth, type_=type_)

    def list_problem_vars(self,
                          show_promoted_name=True,
                          print_arrays=False,
                          desvar_opts=[],
                          cons_opts=[],
                          objs_opts=[],
                          ):
        """
        Print all design variables and responses (objectives and constraints).

        Parameters
        ----------
        show_promoted_name : bool
            If True, then show the promoted names of the variables.
        print_arrays : bool, optional
            When False, in the columnar display, just display norm of any ndarrays with size > 1.
            The norm is surrounded by vertical bars to indicate that it is a norm.
            When True, also display full values of the ndarray below the row. Format is affected
            by the values set with numpy.set_printoptions
            Default is False.
        desvar_opts : list of str
            List of optional columns to be displayed in the desvars table.
            Allowed values are:
            ['lower', 'upper', 'ref', 'ref0', 'indices', 'adder', 'scaler', 'parallel_deriv_color',
            'vectorize_derivs', 'cache_linear_solution', 'units']
        cons_opts : list of str
            List of optional columns to be displayed in the cons table.
            Allowed values are:
            ['lower', 'upper', 'equals', 'ref', 'ref0', 'indices', 'index', 'adder', 'scaler',
            'linear', 'parallel_deriv_color', 'vectorize_derivs',
            'cache_linear_solution', 'units']
        objs_opts : list of str
            List of optional columns to be displayed in the objs table.
            Allowed values are:
            ['ref', 'ref0', 'indices', 'adder', 'scaler', 'units',
            'parallel_deriv_color', 'vectorize_derivs', 'cache_linear_solution']

        """
        default_col_names = ['name', 'value', 'size']

        # Design vars
        desvars = self.driver._designvars
        vals = self.driver.get_design_var_values()
        header = "Design Variables"
        col_names = default_col_names + desvar_opts
        self._write_var_info_table(header, col_names, desvars, vals,
                                   show_promoted_name=show_promoted_name,
                                   print_arrays=print_arrays,
                                   col_spacing=2)

        # Constraints
        cons = self.driver._cons
        vals = self.driver.get_constraint_values()
        header = "Constraints"
        col_names = default_col_names + cons_opts
        self._write_var_info_table(header, col_names, cons, vals,
                                   show_promoted_name=show_promoted_name,
                                   print_arrays=print_arrays,
                                   col_spacing=2)

        objs = self.driver._objs
        vals = self.driver.get_objective_values()
        header = "Objectives"
        col_names = default_col_names + objs_opts
        self._write_var_info_table(header, col_names, objs, vals,
                                   show_promoted_name=show_promoted_name,
                                   print_arrays=print_arrays,
                                   col_spacing=2)

    def _write_var_info_table(self, header, col_names, meta, vals, print_arrays=False,
                              show_promoted_name=True, col_spacing=1):
        """
        Write a table of information for the problem variable in meta and vals.

        Parameters
        ----------
        header : str
            The header line for the table.
        col_names : list of str
            List of column labels.
        meta : OrderedDict
            Dictionary of metadata for each problem variable.
        vals : OrderedDict
            Dictionary of values for each problem variable.
        print_arrays : bool, optional
            When False, in the columnar display, just display norm of any ndarrays with size > 1.
            The norm is surrounded by vertical bars to indicate that it is a norm.
            When True, also display full values of the ndarray below the row. Format is affected
            by the values set with numpy.set_printoptions
            Default is False.
        show_promoted_name : bool
            If True, then show the promoted names of the variables.
        col_spacing : int
            Number of spaces between columns in the table.
        """
        abs2prom = self.model._var_abs2prom

        # Get the values for all the elements in the tables
        rows = []
        for name, meta in meta.items():
            row = {}
            for col_name in col_names:
                if col_name == 'name':
                    if show_promoted_name:
                        row[col_name] = name
                    else:
                        if name in abs2prom['input']:
                            row[col_name] = abs2prom['input'][name]
                        else:
                            row[col_name] = abs2prom['output'][name]
                elif col_name == 'value':
                    row[col_name] = vals[name]
                else:
                    row[col_name] = meta[col_name]
            rows.append(row)

        col_space = ' ' * col_spacing
        print("-" * len(header))
        print(header)
        print("-" * len(header))

        # loop through the rows finding the max widths
        max_width = {}
        for col_name in col_names:
            max_width[col_name] = len(col_name)
        for row in rows:
            for col_name in col_names:
                cell = row[col_name]
                if isinstance(cell, np.ndarray) and cell.size > 1:
                    out = '|{}|'.format(str(np.linalg.norm(cell)))
                else:
                    out = str(cell)
                max_width[col_name] = max(len(out), max_width[col_name])

        # print col headers
        header_div = ''
        header_col_names = ''
        for col_name in col_names:
            header_div += '-' * max_width[col_name] + col_space
            header_col_names += pad_name(col_name, max_width[col_name], quotes=False) + col_space
        print(header_col_names)
        print(header_div[:-1])

        # print rows with var info
        for row in rows:
            have_array_values = []  # keep track of which values are arrays
            row_string = ''
            for col_name in col_names:
                cell = row[col_name]
                if isinstance(cell, np.ndarray) and cell.size > 1:
                    out = '|{}|'.format(str(np.linalg.norm(cell)))
                    have_array_values.append(col_name)
                else:
                    out = str(cell)
                row_string += pad_name(out, max_width[col_name], quotes=False) + col_space
            print(row_string)

            if print_arrays:
                left_column_width = max_width['name']
                for col_name in have_array_values:
                    print("{}{}:".format((left_column_width + col_spacing) * ' ', col_name))
                    cell = row[col_name]
                    out_str = pprint.pformat(cell)
                    indented_lines = [(left_column_width + col_spacing) * ' ' +
                                      s for s in out_str.splitlines()]
                    print('\n'.join(indented_lines) + '\n')

        print()

    def load_case(self, case):
        """
        Pull all input and output variables from a case into the model.

        Parameters
        ----------
        case : Case object
            A Case from a CaseRecorder file.
        """
        inputs = case.inputs if case.inputs is not None else None
        if inputs:
            for name in inputs.absolute_names():
                if name not in self.model._var_abs2prom['input']:
                    raise KeyError("{}: Input variable, '{}', recorded in the case is not "
                                   "found in the model".format(self.msginfo, name))
                self[name] = inputs[name]

        outputs = case.outputs if case.outputs is not None else None
        if outputs:
            for name in outputs.absolute_names():
                if name not in self.model._var_abs2prom['output']:
                    raise KeyError("{}: Output variable, '{}', recorded in the case is not "
                                   "found in the model".format(self.msginfo, name))
                self[name] = outputs[name]

    def check_config(self, logger=None, checks=None, out_file='openmdao_checks.out'):
        """
        Perform optional error checks on a Problem.

        Parameters
        ----------
        logger : object
            Logging object.
        checks : list of str or None
            List of specific checks to be performed.
        out_file : str or None
            If not None, output will be written to this file in addition to stdout.
        """
        if logger is None:
            logger = get_logger('check_config', out_file=out_file, use_format=True)

        if checks is None:
            checks = sorted(_default_checks)
        elif checks == 'all':
            checks = sorted(_all_checks)

        for c in checks:
            if c not in _all_checks:
                print("WARNING: '%s' is not a recognized check.  Available checks are: %s" %
                      (c, sorted(_all_checks)))
                continue
            logger.info('checking %s' % c)
            _all_checks[c](self, logger)


def _assemble_derivative_data(derivative_data, rel_error_tol, abs_error_tol, out_stream,
                              compact_print, system_list, global_options, totals=False,
                              indep_key=None, print_reverse=False,
                              show_only_incorrect=False):
    """
    Compute the relative and absolute errors in the given derivatives and print to the out_stream.

    Parameters
    ----------
    derivative_data : dict
        Dictionary containing derivative information keyed by system name.
    rel_error_tol : float
        Relative error tolerance.
    abs_error_tol : float
        Absolute error tolerance.
    out_stream : file-like object
            Where to send human readable output.
            Set to None to suppress.
    compact_print : bool
        If results should be printed verbosely or in a table.
    system_list : Iterable
        The systems (in the proper order) that were checked.0
    global_options : dict
        Dictionary containing the options for the approximation.
    totals : bool
        Set to True if we are doing check_totals to skip a bunch of stuff.
    indep_key : dict of sets, optional
        Keyed by component name, contains the of/wrt keys that are declared not dependent.
    print_reverse : bool, optional
        Set to True if compact_print results need to include columns for reverse mode.
    show_only_incorrect : bool, optional
        Set to True if output should print only the subjacs found to be incorrect.
    """
    nan = float('nan')
    suppress_output = out_stream is None

    if compact_print:
        if print_reverse:
            deriv_line = "{0} wrt {1} | {2:.4e} | {3} | {4:.4e} | {5:.4e} | {6} | {7}" \
                         " | {8:.4e} | {9} | {10}"
        else:
            deriv_line = "{0} wrt {1} | {2:.4e} | {3:.4e} | {4:.4e} | {5:.4e}"

    # Keep track of the worst subjac in terms of relative error for fwd and rev
    if not suppress_output and compact_print and not totals:
        worst_subjac_rel_err = 0.0
        worst_subjac = None

    if not suppress_output and not totals and show_only_incorrect:
        out_stream.write('\n** Only writing information about components with '
                         'incorrect Jacobians **\n\n')

    for system in system_list:

        sys_name = system.pathname
        sys_class_name = type(system).__name__
        matrix_free = system.matrix_free

        # Match header to appropriate type.
        if isinstance(system, Component):
            sys_type = 'Component'
        elif isinstance(system, Group):
            sys_type = 'Group'
        else:
            sys_type = type(system).__name__

        if sys_name not in derivative_data:
            msg = "No derivative data found for %s '%s'." % (sys_type, sys_name)
            simple_warning(msg)
            continue

        derivatives = derivative_data[sys_name]

        if totals:
            sys_name = 'Full Model'

        # Sorted keys ensures deterministic ordering
        sorted_keys = sorted(derivatives.keys())

        if not suppress_output:
            # Need to capture the output of a component's derivative
            # info so that it can be used if that component is the
            # worst subjac. That info is printed at the bottom of all the output
            out_buffer = StringIO()
            num_bad_jacs = 0  # Keep track of number of bad derivative values for each component
            if out_stream:
                header_str = '-' * (len(sys_name) + len(sys_type) + len(sys_class_name) + 5) + '\n'
                out_buffer.write(header_str)
                out_buffer.write("{}: {} '{}'".format(sys_type, sys_class_name, sys_name) + '\n')
                out_buffer.write(header_str)

            if compact_print:
                # Error Header
                if totals:
                    header = "{0} wrt {1} | {2} | {3} | {4} | {5}"\
                        .format(
                            pad_name('<output>', 30, quotes=True),
                            pad_name('<variable>', 30, quotes=True),
                            pad_name('calc mag.'),
                            pad_name('check mag.'),
                            pad_name('a(cal-chk)'),
                            pad_name('r(cal-chk)'),
                        )
                else:
                    max_width_of = len("'<output>'")
                    max_width_wrt = len("'<variable>'")
                    for of, wrt in sorted_keys:
                        max_width_of = max(max_width_of, len(of) + 2)  # 2 to include quotes
                        max_width_wrt = max(max_width_wrt, len(wrt) + 2)

                    if print_reverse:
                        header = \
                            "{0} wrt {1} | {2} | {3} | {4} | {5} | {6} | {7} | {8} | {9} | {10}" \
                            .format(
                                pad_name('<output>', max_width_of, quotes=True),
                                pad_name('<variable>', max_width_wrt, quotes=True),
                                pad_name('fwd mag.'),
                                pad_name('rev mag.'),
                                pad_name('check mag.'),
                                pad_name('a(fwd-chk)'),
                                pad_name('a(rev-chk)'),
                                pad_name('a(fwd-rev)'),
                                pad_name('r(fwd-chk)'),
                                pad_name('r(rev-chk)'),
                                pad_name('r(fwd-rev)')
                            )
                    else:
                        header = "{0} wrt {1} | {2} | {3} | {4} | {5}"\
                            .format(
                                pad_name('<output>', max_width_of, quotes=True),
                                pad_name('<variable>', max_width_wrt, quotes=True),
                                pad_name('fwd mag.'),
                                pad_name('check mag.'),
                                pad_name('a(fwd-chk)'),
                                pad_name('r(fwd-chk)'),
                            )

                if out_stream:
                    out_buffer.write(header + '\n')
                    out_buffer.write('-' * len(header) + '\n' + '\n')

        for of, wrt in sorted_keys:

            if totals:
                fd_opts = global_options['']
            else:
                fd_opts = global_options[sys_name][wrt]

            directional = fd_opts.get('directional')
            do_rev = not totals and matrix_free and not directional
            do_rev_dp = not totals and matrix_free and directional

            derivative_info = derivatives[of, wrt]
            # TODO total derivs may have been computed in rev mode, not fwd
            forward = derivative_info['J_fwd']
            fd = derivative_info['J_fd']
            if do_rev:
                reverse = derivative_info.get('J_rev')

            fwd_error = np.linalg.norm(forward - fd)
            if do_rev_dp:
                fwd_rev_error = derivative_info['directional_fwd_rev']
                rev_error = derivative_info['directional_fd_rev']
            elif do_rev:
                rev_error = np.linalg.norm(reverse - fd)
                fwd_rev_error = np.linalg.norm(forward - reverse)
            else:
                rev_error = fwd_rev_error = None

            fwd_norm = np.linalg.norm(forward)
            fd_norm = np.linalg.norm(fd)
            if do_rev:
                rev_norm = np.linalg.norm(reverse)
            else:
                rev_norm = None

            derivative_info['abs error'] = abs_err = ErrorTuple(fwd_error, rev_error, fwd_rev_error)
            derivative_info['magnitude'] = magnitude = MagnitudeTuple(fwd_norm, rev_norm, fd_norm)

            if fd_norm == 0.:
                if fwd_norm == 0.:
                    derivative_info['rel error'] = rel_err = ErrorTuple(nan, nan, nan)

                else:
                    # If fd_norm is zero, let's use fwd_norm as the divisor for relative
                    # check. That way we don't accidentally squelch a legitimate problem.
                    if do_rev or do_rev_dp:
                        rel_err = ErrorTuple(fwd_error / fwd_norm,
                                             rev_error / fwd_norm,
                                             fwd_rev_error / fwd_norm)
                        derivative_info['rel error'] = rel_err
                    else:
                        derivative_info['rel error'] = rel_err = ErrorTuple(fwd_error / fwd_norm,
                                                                            None,
                                                                            None)

            else:
                if do_rev or do_rev_dp:
                    derivative_info['rel error'] = rel_err = ErrorTuple(fwd_error / fd_norm,
                                                                        rev_error / fd_norm,
                                                                        fwd_rev_error / fd_norm)
                else:
                    derivative_info['rel error'] = rel_err = ErrorTuple(fwd_error / fd_norm,
                                                                        None,
                                                                        None)

            # Skip printing the dependent keys if the derivatives are fine.
            if not compact_print and indep_key is not None:
                rel_key = (of, wrt)
                if rel_key in indep_key[sys_name] and fd_norm < abs_error_tol:
                    del derivative_data[sys_name][rel_key]
                    continue

            # Informative output for responses that were declared with an index.
            indices = derivative_info.get('indices')
            if indices is not None:
                of = '{} (index size: {})'.format(of, indices)

            if not suppress_output:

                if compact_print:
                    if totals:
                        if out_stream:
                            out_buffer.write(deriv_line.format(
                                pad_name(of, 30, quotes=True),
                                pad_name(wrt, 30, quotes=True),
                                magnitude.forward,
                                magnitude.fd,
                                abs_err.forward,
                                rel_err.forward,
                            ) + '\n')
                    else:
                        error_string = ''
                        for error in abs_err:
                            if error is None:
                                continue
                            if not np.isnan(error) and error >= abs_error_tol:
                                error_string += ' >ABS_TOL'
                                break

                        # See if this component has the greater
                        # error in the derivative computation
                        # compared to the other components so far
                        is_worst_subjac = False
                        for i, error in enumerate(rel_err):
                            if error is None:
                                continue
                            if not np.isnan(error):
                                #  only 1st and 2d errs
                                if i < 2 and error > worst_subjac_rel_err:
                                    worst_subjac_rel_err = error
                                    worst_subjac = (sys_type, sys_class_name, sys_name)
                                    is_worst_subjac = True
                            if not np.isnan(error) and error >= rel_error_tol:
                                error_string += ' >REL_TOL'
                                break

                        if error_string:  # Any error string indicates that at least one of the
                            #  derivative calcs is greater than the rel tolerance
                            num_bad_jacs += 1

                        if out_stream:
                            if directional:
                                wrt = "(d)'%s'" % wrt
                                wrt_padded = pad_name(wrt, max_width_wrt, quotes=False)
                            else:
                                wrt_padded = pad_name(wrt, max_width_wrt, quotes=True)
                            if print_reverse:
                                deriv_info_line = \
                                    deriv_line.format(
                                        pad_name(of, max_width_of, quotes=True),
                                        wrt_padded,
                                        magnitude.forward,
                                        _format_if_not_matrix_free(matrix_free and not directional,
                                                                   magnitude.reverse),
                                        magnitude.fd,
                                        abs_err.forward,
                                        _format_if_not_matrix_free(matrix_free,
                                                                   abs_err.reverse),
                                        _format_if_not_matrix_free(matrix_free,
                                                                   abs_err.forward_reverse),
                                        rel_err.forward,
                                        _format_if_not_matrix_free(matrix_free,
                                                                   rel_err.reverse),
                                        _format_if_not_matrix_free(matrix_free,
                                                                   rel_err.forward_reverse),
                                    )
                            else:
                                deriv_info_line = \
                                    deriv_line.format(
                                        pad_name(of, max_width_of, quotes=True),
                                        wrt_padded,
                                        magnitude.forward,
                                        magnitude.fd,
                                        abs_err.forward,
                                        rel_err.forward,
                                    )
                            if not show_only_incorrect or error_string:
                                out_buffer.write(deriv_info_line + error_string + '\n')

                            if is_worst_subjac:
                                worst_subjac_line = deriv_info_line
                else:  # not compact print

                    fd_desc = "{}:{}".format(fd_opts['method'], fd_opts['form'])

                    # Magnitudes
                    if out_stream:
                        if directional:
                            out_buffer.write("  {}: '{}' wrt (d)'{}'\n".format(sys_name, of, wrt))
                        else:
                            out_buffer.write("  {}: '{}' wrt '{}'\n".format(sys_name, of, wrt))
                        out_buffer.write('    Forward Magnitude : {:.6e}\n'.format(
                            magnitude.forward))
                    if do_rev:
                        txt = '    Reverse Magnitude : {:.6e}'
                        if out_stream:
                            out_buffer.write(txt.format(magnitude.reverse) + '\n')
                    if out_stream:
                        out_buffer.write('         Fd Magnitude : {:.6e} ({})\n'.format(
                            magnitude.fd, fd_desc))

                    # Absolute Errors
                    if do_rev:
                        error_descs = ('(Jfor  - Jfd) ', '(Jrev  - Jfd) ', '(Jfor  - Jrev)')
                    elif do_rev_dp:
                        error_descs = ('(Jfor  - Jfd) ', '(Jrev - Jfd  Dot Product Test) ',
                                       '(Jrev - Jfor Dot Product Test) ')
                    else:
                        error_descs = ('(Jfor  - Jfd) ', )

                    for error, desc in zip(abs_err, error_descs):
                        error_str = _format_error(error, abs_error_tol)
                        if error_str.endswith('*'):
                            num_bad_jacs += 1
                        if out_stream:
                            out_buffer.write('    Absolute Error {}: {}\n'.format(desc, error_str))
                    if out_stream:
                        out_buffer.write('\n')

                    # Relative Errors
                    if do_rev_dp:
                        error_descs = ('(Jfor  - Jfd) ', )

                    for error, desc in zip(rel_err, error_descs):
                        error_str = _format_error(error, rel_error_tol)
                        if error_str.endswith('*'):
                            num_bad_jacs += 1
                        if out_stream:
                            out_buffer.write('    Relative Error {}: {}\n'.format(desc, error_str))

                    if out_stream:
                        if MPI and MPI.COMM_WORLD.size > 1:
                            out_buffer.write('    MPI Rank {}\n'.format(MPI.COMM_WORLD.rank))
                        out_buffer.write('\n')

                    # Raw Derivatives
                    if out_stream:
                        if do_rev_dp:
                            out_buffer.write('    Directional Forward Derivative (Jfor)\n')
                        else:
                            out_buffer.write('    Raw Forward Derivative (Jfor)\n')
                        out_buffer.write(str(forward) + '\n')
                        out_buffer.write('\n')

                    if not totals and matrix_free:
                        if out_stream:
                            if not directional:
                                out_buffer.write('    Raw Reverse Derivative (Jrev)\n')
                                out_buffer.write(str(reverse) + '\n')
                                out_buffer.write('\n')

                    if out_stream:
                        if directional:
                            out_buffer.write('    Directional FD Derivative (Jfd)\n')
                        else:
                            out_buffer.write('    Raw FD Derivative (Jfd)\n')
                        out_buffer.write(str(fd) + '\n')
                        out_buffer.write('\n')

                    if out_stream:
                        out_buffer.write(' -' * 30 + '\n')

                # End of if compact print if/else
            # End of if not suppress_output
        # End of for of, wrt in sorted_keys

        if not show_only_incorrect or num_bad_jacs:
            if out_stream and not suppress_output:
                out_stream.write(out_buffer.getvalue())

    # End of for system in system_list

    if not suppress_output and compact_print and not totals:
        if worst_subjac:
            worst_subjac_header = \
                "Sub Jacobian with Largest Relative Error: {1} '{2}'".format(*worst_subjac)
            out_stream.write('\n' + '#' * len(worst_subjac_header) + '\n')
            out_stream.write("{}\n".format(worst_subjac_header))
            out_stream.write('#' * len(worst_subjac_header) + '\n')
            out_stream.write(header + '\n')
            out_stream.write('-' * len(header) + '\n')
            out_stream.write(worst_subjac_line + '\n')


def _format_if_not_matrix_free(matrix_free, val):
    """
    Return string to represent deriv check value in compact display.

    Parameters
    ----------
    matrix_free : bool
        If True, then the associated Component is matrix-free.
    val : float
        The deriv check value.

    Returns
    -------
    str
        String which is the actual value if matrix-free, otherwise 'n/a'
    """
    if matrix_free:
        return '{0:.4e}'.format(val)
    else:
        return pad_name('n/a')


def _format_error(error, tol):
    """
    Format the error, flagging if necessary.

    Parameters
    ----------
    error : float
        The absolute or relative error.
    tol : float
        Tolerance above which errors are flagged

    Returns
    -------
    str
        Formatted and possibly flagged error.
    """
    if np.isnan(error) or error < tol:
        return '{:.6e}'.format(error)
    return '{:.6e} *'.format(error)


class Slicer(object):
    """
    Helper class that can be used with the indices argument for Problem set_val and get_val.
    """

    def __getitem__(self, val):
        """
        Pass through indices or slice.

        Parameters
        ----------
        val : int or slice object or tuples of slice objects
            Indices or slice to return.

        Returns
        -------
        indices : int or slice object or tuples of slice objects
            Indices or slice to return.
        """
        return val


# instance of the Slicer class to be used by users for the set_val and get_val methods of Problem
slicer = Slicer()<|MERGE_RESOLUTION|>--- conflicted
+++ resolved
@@ -833,7 +833,6 @@
 
         model_comm = self.driver._setup_comm(comm)
 
-<<<<<<< HEAD
         # this metadata will be shared by all Systems/Solvers in the system tree
         self._metadata = {
             'coloring_dir': self.options['coloring_dir'],
@@ -848,11 +847,7 @@
             'remote_vars': {},  # does not include distrib vars
             'prom2abs': {'input': {}, 'output': {}}  # includes ALL promotes including buried ones
         }
-        model._setup(model_comm, 'full', mode, self._metadata)
-=======
-        model._setup(model_comm, mode, distributed_vector_class, local_vector_class,
-                     derivatives, self.options)
->>>>>>> 25b6069c
+        model._setup(model_comm, mode, self._metadata)
 
         # Cache all args for final setup.
         self._check = check
@@ -884,12 +879,7 @@
             mode = self._orig_mode
 
         if self._setup_status < 2:
-<<<<<<< HEAD
-            self.model._final_setup(self.comm, 'full')
-=======
-            self.model._final_setup(self.comm,
-                                    force_alloc_complex=self._force_alloc_complex)
->>>>>>> 25b6069c
+            self.model._final_setup(self.comm)
 
         driver._setup_driver(self)
 
