--- conflicted
+++ resolved
@@ -40,11 +40,7 @@
 from openmdao.utils.class_util import overrides_method
 from openmdao.utils.jax_utils import jax
 from openmdao.core.total_jac import _TotalJacInfo
-<<<<<<< HEAD
-from openmdao.utils.name_maps import NameResolver, LOCAL, CONTINUOUS, DISTRIBUTED
-=======
 from openmdao.utils.name_maps import LOCAL, CONTINUOUS, DISTRIBUTED
->>>>>>> d63eae90
 
 # regex to check for valid names.
 import re
@@ -1329,63 +1325,6 @@
 
         return root_vectors
 
-<<<<<<< HEAD
-=======
-    def _get_all_promotes(self):
-        """
-        Create the top level mapping of all promoted names to absolute names for all local systems.
-
-        This includes all buried promoted names.
-
-        Returns
-        -------
-        dict
-            Mapping of all promoted names to absolute names.
-        """
-        iotypes = ('input', 'output')
-        if self.comm.size > 1:
-            prom2abs = {'input': defaultdict(set), 'output': defaultdict(set)}
-            rem_prom2abs = {'input': defaultdict(set), 'output': defaultdict(set)}
-            myrank = self.comm.rank
-            vars_to_gather = self._vars_to_gather
-
-            for s in self.system_iter(recurse=True, include_self=True):
-                prefix = s.pathname + '.' if s.pathname else ''
-                for typ in iotypes:
-                    t_remprom2abs = rem_prom2abs[typ]
-                    t_prom2abs = prom2abs[typ]
-                    for prom, abs_names in s._resolver.prom2abs_iter(typ, local=True):
-                        t_prom2abs[prefix + prom].update(abs_names)
-                        t_remprom2abs[prefix + prom].update(n for n in abs_names
-                                                            if n in vars_to_gather
-                                                            and vars_to_gather[n] == myrank)
-
-            all_proms = self.comm.gather(rem_prom2abs, root=0)
-            if myrank == 0:
-                for typ in iotypes:
-                    t_prom2abs = prom2abs[typ]
-                    for rankproms in all_proms:
-                        for prom, absnames in rankproms[typ].items():
-                            t_prom2abs[prom].update(absnames)
-
-                    for prom, absnames in t_prom2abs.items():
-                        t_prom2abs[prom] = sorted(absnames)  # sort to keep order same on all procs
-
-                self.comm.bcast(prom2abs, root=0)
-            else:
-                prom2abs = self.comm.bcast(None, root=0)
-        else:  # serial
-            prom2abs = {'input': defaultdict(list), 'output': defaultdict(list)}
-            for s in self.system_iter(recurse=True, include_self=True):
-                prefix = s.pathname + '.' if s.pathname else ''
-                for typ in iotypes:
-                    t_prom2abs = prom2abs[typ]
-                    for prom, abs_names in s._resolver.prom2abs_iter(typ):
-                        t_prom2abs[prefix + prom] = abs_names
-
-        return prom2abs
-
->>>>>>> d63eae90
     def _check_order(self, reorder=True, recurse=True, out_of_order=None):
         """
         Check if auto ordering is needed, optionally reordering subsystems if appropriate.
@@ -1714,13 +1653,9 @@
 
         super()._setup_var_data()
 
-<<<<<<< HEAD
-        self._resolver = resolver = NameResolver(self.pathname, self.msginfo, check_dups=True)
+        resolver = self._resolver
         self._cross_keys = set()
 
-=======
-        resolver = self._resolver
->>>>>>> d63eae90
         var_discrete = self._var_discrete
         allprocs_discrete = self._var_allprocs_discrete
 
@@ -1802,10 +1737,7 @@
         # If running in parallel, allgather
         if self.comm.size > 1 and self._mpi_proc_allocator.parallel:
             proc_resolvers = [None] * self.comm.size
-<<<<<<< HEAD
             resolver.reset_prom_maps()  # no use sending prom2abs to other procs
-=======
->>>>>>> d63eae90
             if self._gather_full_data():
                 raw = (allprocs_discrete, resolver, allprocs_abs2meta,
                        self._has_output_scaling, self._has_output_adder,
@@ -2048,7 +1980,6 @@
             myproc = self.comm.rank
             nprocs = self.comm.size
 
-<<<<<<< HEAD
             resflags = self._resolver.flags
             for io in ('input', 'output'):
 
@@ -2057,17 +1988,6 @@
                 locality = np.zeros((nprocs, len(sorted_names)), dtype=bool)
                 for i, name in enumerate(sorted_names):
                     if resflags(name, io) & LOCAL:
-=======
-            respflags = self._resolver.flags
-            for io in ('input', 'output'):
-                abs2meta = self._var_allprocs_abs2meta[io]
-
-                # var order must be same on all procs
-                sorted_names = sorted(self._resolver.abs_iter(io))
-                locality = np.zeros((nprocs, len(sorted_names)), dtype=bool)
-                for i, name in enumerate(sorted_names):
-                    if respflags(name, io) & LOCAL:
->>>>>>> d63eae90
                         locality[myproc, i] = True
 
                 my_loc = locality[myproc, :].copy()
@@ -4332,14 +4252,8 @@
             # and _owns_approx_wrt so we can use the same approx code for totals and
             # semi-totals.  Also, the order must match order of vars in the output and
             # input vectors.
-<<<<<<< HEAD
             resolver = self._resolver
-=======
-            abs_outs = self._var_allprocs_abs2meta['output']
-            abs_ins = self._var_allprocs_abs2meta['input']
->>>>>>> d63eae90
-
-            resolver = self._resolver
+
             self._owns_approx_of = {}
             for n, m in self._var_allprocs_abs2meta['output'].items():
                 self._owns_approx_of[n] = dct = m.copy()
@@ -4352,18 +4266,11 @@
             self._owns_approx_wrt = {}
             for n, m in self._var_allprocs_abs2meta['input'].items():
                 if n in wrtset:
-<<<<<<< HEAD
                     # self._owns_approx_wrt[n] = dct = m.copy()
                     self._owns_approx_wrt[n] = {'distributed': m['distributed']}
                     # dct['name'] = resolver.abs2prom(n, 'input')
                     # dct['source'] = n
                     # dct['indices'] = None
-=======
-                    self._owns_approx_wrt[n] = dct = m.copy()
-                    dct['name'] = resolver.abs2prom(n, 'input')
-                    dct['source'] = n
-                    dct['indices'] = None
->>>>>>> d63eae90
 
             self._owns_approx_jac = True
 
@@ -4682,11 +4589,7 @@
 
         for src, tgts in auto2tgt.items():
             prom = resolver.abs2prom(tgts[0], 'input')
-<<<<<<< HEAD
             ret = self._get_auto_ivc_out_val(tgts, vars_to_gather)
-=======
-            ret = self._get_auto_ivc_out_val(tgts, vars2gather)
->>>>>>> d63eae90
             if ret is None:  # setup error occurred. Try to continue
                 continue
             tgt, val, remote = ret
