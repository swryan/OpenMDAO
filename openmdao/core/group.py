"""Define the Group class."""
import sys
from collections import Counter, defaultdict
from collections.abc import Iterable

from itertools import product, chain
from numbers import Number
import inspect
from difflib import get_close_matches

import numpy as np
import networkx as nx

from openmdao.core.configinfo import _ConfigInfo
from openmdao.core.system import System, collect_errors
from openmdao.core.component import Component, _DictValues
from openmdao.core.implicitcomponent import ImplicitComponent
from openmdao.core.constants import _UNDEFINED, INT_DTYPE, _SetupStatus
from openmdao.vectors.vector import _full_slice
from openmdao.proc_allocators.default_allocator import DefaultAllocator, ProcAllocationError
from openmdao.jacobians.jacobian import SUBJAC_META_DEFAULTS
from openmdao.jacobians.dictionary_jacobian import DictionaryJacobian
from openmdao.recorders.recording_iteration_stack import Recording
from openmdao.solvers.nonlinear.nonlinear_runonce import NonlinearRunOnce
from openmdao.solvers.linear.linear_runonce import LinearRunOnce
from openmdao.solvers.linear.direct import DirectSolver
from openmdao.utils.array_utils import array_connection_compatible, _flatten_src_indices, \
    shape_to_len, ValueRepeater
from openmdao.utils.general_utils import common_subpath, \
    convert_src_inds, shape2tuple, get_connection_owner, ensure_compatible, \
    meta2src_iter, get_rev_conns
from openmdao.utils.units import is_compatible, unit_conversion, _has_val_mismatch, _find_unit, \
    _is_unitless, simplify_unit
from openmdao.utils.graph_utils import get_out_of_order_nodes, get_sccs_topo
from openmdao.utils.mpi import MPI, check_mpi_exceptions, multi_proc_exception_check
import openmdao.utils.coloring as coloring_mod
from openmdao.utils.indexer import indexer, Indexer
from openmdao.utils.relevance import get_relevance
from openmdao.utils.om_warnings import issue_warning, UnitsWarning, UnusedOptionWarning, \
    PromotionWarning, MPIWarning, DerivativesWarning
from openmdao.utils.class_util import overrides_method
from openmdao.utils.jax_utils import jax
from openmdao.core.total_jac import _TotalJacInfo

# regex to check for valid names.
import re
namecheck_rgx = re.compile('[a-zA-Z][_a-zA-Z0-9]*')


# use a class with slots instead of a namedtuple so that we can
# change index after creation if needed.
class _SysInfo(object):

    __slots__ = ['system', 'index']

    def __init__(self, system, index):
        self.system = system
        self.index = index

    def __iter__(self):
        yield self.system
        yield self.index


class _PromotesInfo(object):
    __slots__ = ['src_indices', 'flat', 'src_shape', 'promoted_from', 'prom']

    def __init__(self, src_indices=None, flat=None, src_shape=None, promoted_from='', prom=None):
        self.flat = flat
        self.src_shape = src_shape
        if src_indices is not None:
            if isinstance(src_indices, Indexer):
                self.src_indices = src_indices
                self.src_indices.set_src_shape(self.src_shape)
            else:
                self.src_indices = indexer(src_indices, src_shape=self.src_shape, flat_src=flat)
        else:
            self.src_indices = None
        self.promoted_from = promoted_from  # pathname of promoting system
        self.prom = prom  # local promoted name of input

    def __iter__(self):
        yield self.src_indices
        yield self.flat
        yield self.src_shape

    def __repr__(self):  # pragma no cover
        return (f"_PromotesInfo(src_indices={self.src_indices}, flat={self.flat}, "
                f"src_shape={self.src_shape}, promoted_from={self.promoted_from}, "
                f"prom={self.prom})")

    def prom_path(self):
        if self.promoted_from is None or self.prom is None:
            return ''
        return '.'.join((self.promoted_from, self.prom)) if self.promoted_from else self.prom

    def copy(self):
        return _PromotesInfo(self.src_indices.copy(), self.flat, self.src_shape, self.promoted_from,
                             self.prom)

    def set_src_shape(self, shape):
        if self.src_indices is not None:
            self.src_indices.set_src_shape(shape)
        self.src_shape = shape

    def compare(self, other):
        """
        Compare attributes in the two objects.

        Two attributes are considered mismatched only if neither is None and their values
        are unequal.

        Returns
        -------
        list
            List of unequal atrribute names.
        """
        mismatches = []

        if self.flat != other.flat:
            if self.flat is not None and other.flat is not None:
                mismatches.append('flat_src_indices')

        if self.src_shape != other.src_shape:
            if self.src_shape is not None and other.src_shape is not None:
                mismatches.append('src_shape')

        self_srcinds = None if self.src_indices is None else self.src_indices.as_array()
        other_srcinds = None if other.src_indices is None else other.src_indices.as_array()

        if isinstance(self_srcinds, np.ndarray) and isinstance(other_srcinds, np.ndarray):
            if (self_srcinds.shape != other_srcinds.shape or
                    not np.all(self_srcinds == other_srcinds)):
                mismatches.append('src_indices')

        return mismatches


class Group(System):
    """
    Class used to group systems together; instantiate or inherit.

    Parameters
    ----------
    **kwargs : dict
        Dict of arguments available here and in all descendants of this Group.

    Attributes
    ----------
    _mpi_proc_allocator : ProcAllocator
        Object used to allocate MPI processes to subsystems.
    _proc_info : dict of subsys_name: (min_procs, max_procs, weight, proc_group)
        Information used to determine MPI process allocation to subsystems.
    _subgroups_myproc : list
        List of local subgroups, (sorted by name if Problem option allow_post_setup_reorder is
        True).
    _manual_connections : dict
        Dictionary of input_name: (output_name, src_indices) connections.
    _group_inputs : dict
        Mapping of promoted names to certain metadata (src_indices, units).
    _static_group_inputs : dict
        Group inputs added outside of setup/configure.
    _pre_config_group_inputs : dict
        Group inputs added inside of setup but before configure.
    _static_manual_connections : dict
        Dictionary that stores all explicit connections added outside of setup.
    _conn_abs_in2out : {'abs_in': 'abs_out'}
        Dictionary containing all explicit & implicit continuous var connections owned
        by this system only. The data is the same across all processors.
    _conn_discrete_in2out : {'abs_in': 'abs_out'}
        Dictionary containing all explicit & implicit discrete var connections owned
        by this system only. The data is the same across all processors.
    _transfers : dict of dict of Transfers
        First key is mode, second is subname where
        mode is 'fwd' or 'rev' and subname is the subsystem name
        or subname can be None for the full, simultaneous transfer.
    _discrete_transfers : dict of discrete transfer metadata
        Key is system pathname or None for the full, simultaneous transfer.
    _setup_procs_finished : bool
        Flag to check if setup_procs is complete
    _contains_parallel_group : bool
        If True, this Group contains a ParallelGroup. Only used to determine if a parallel
        group or distributed component is below a DirectSolver so that we can raise an exception.
    _order_set : bool
        Flag to check if set_order has been called.
    _auto_ivc_warnings : list
        List of Auto IVC warnings to be raised later.
    _shapes_graph : nx.Graph
        Dynamic shape dependency graph, or None.
    _pre_components : set of str or None
        Set of pathnames of components that are executed prior to the optimization loop.  Empty
        unless the 'group_by_pre_opt_post' option is True in the Problem.
    _post_components : set of str or None
        Set of pathnames of components that are executed after the optimization loop.  Empty
        unless the 'group_by_pre_opt_post' option is True in the Problem.
    _iterated_components : set of str or ContainsAll
        Set of pathnames of components that are executed in the optimization loop if
        'group_by_pre_opt_post' is True in the Problem.
    _fd_rev_xfer_correction_dist : dict
        If this group is using finite difference to compute derivatives,
        this is the set of inputs that are upstream of a distributed response
        within this group, keyed by active response.  These determine if contributions
        from all ranks will be added together to get the correct input values when derivatives
        in the larger model are being solved using reverse mode.
<<<<<<< HEAD
    _auto_ivc_recorders : list
        List of recorders that were added to _auto_ivc before it existed so they can be added
        after _auto_ivc is created.
=======
    _is_explicit : bool or None
        True if neither this Group nor any of its descendants contains implicit systems or cycles.
    _ivcs : dict
        Dict containing metadata for each independent variable.
>>>>>>> 5bca145e
    _bad_conn_vars : set
        Set of variables involved in invalid connections.
    _sys_graph_cache : dict
        Cache for the system graph.
    """

    def __init__(self, **kwargs):
        """
        Set the solvers to nonlinear and linear block Gauss--Seidel by default.
        """
        self._mpi_proc_allocator = DefaultAllocator()
        self._proc_info = {}

        super().__init__(**kwargs)

        self._subgroups_myproc = None
        self._manual_connections = {}
        self._group_inputs = {}
        self._pre_config_group_inputs = {}
        self._static_group_inputs = {}
        self._static_manual_connections = {}
        self._conn_abs_in2out = {}
        self._conn_discrete_in2out = {}
        self._transfers = {}
        self._discrete_transfers = {}
        self._setup_procs_finished = False
        self._contains_parallel_group = False
        self._order_set = False
        self._shapes_graph = None
        self._pre_components = None
        self._post_components = None
        self._iterated_components = None
        self._fd_rev_xfer_correction_dist = {}
<<<<<<< HEAD
        self._auto_ivc_recorders = []
=======
        self._is_explicit = None
        self._ivcs = {}
>>>>>>> 5bca145e
        self._bad_conn_vars = None
        self._sys_graph_cache = None

        # TODO: we cannot set the solvers with property setters at the moment
        # because our lint check thinks that we are defining new attributes
        # called nonlinear_solver and linear_solver without documenting them.
        if not self._nonlinear_solver:
            self._nonlinear_solver = NonlinearRunOnce()
        if not self._linear_solver:
            self._linear_solver = LinearRunOnce()

        self.options.declare('auto_order', types=bool, default=False,
                             desc='If True the order of subsystems is determined automatically '
                             'based on the dependency graph.  It will not break or reorder '
                             'cycles.')

    def setup(self):
        """
        Build this group.

        This method should be overidden by your Group's method. The reason for using this
        method to add subsystem is to save memory and setup time when using your Group
        while running under MPI.  This avoids the creation of systems that will not be
        used in the current process.

        You may call 'add_subsystem' to add systems to this group. You may also issue connections,
        and set the linear and nonlinear solvers for this group level. You cannot safely change
        anything on children systems; use the 'configure' method instead.

        Available attributes:
            name
            pathname
            comm
            options
        """
        pass

    def configure(self):
        """
        Configure this group to assign children settings.

        This method may optionally be overidden by your Group's method.

        You may only use this method to change settings on your children subsystems. This includes
        setting solvers in cases where you want to override the defaults.

        You can assume that the full hierarchy below your level has been instantiated and has
        already called its own configure methods.

        Available attributes:
            name
            pathname
            comm
            options
            system hieararchy with attribute access
        """
        pass

    def set_input_defaults(self, name, val=_UNDEFINED, units=None, src_shape=None):
        """
        Specify metadata to be assumed when multiple inputs are promoted to the same name.

        Parameters
        ----------
        name : str
            Promoted input name.
        val : object
            Value to assume for the promoted input.
        units : str or None
            Units to assume for the promoted input.
        src_shape : int or tuple
            Assumed shape of any connected source or higher level promoted input.
        """
        meta = {'prom': name, 'auto': False}
        if val is _UNDEFINED:
            src_shape = shape2tuple(src_shape)
        else:
            if src_shape is not None:
                # make sure value and src_shape are compatible
                val, src_shape = ensure_compatible(name, val, src_shape)
            elif isinstance(val, np.ndarray):
                src_shape = val.shape
            elif isinstance(val, Number):
                src_shape = (1,)
            meta['val'] = val

        if units is not None:
            if not isinstance(units, str):
                raise TypeError('%s: The units argument should be a str or None' % self.msginfo)
            meta['units'] = simplify_unit(units, msginfo=self.msginfo)

        if src_shape is not None:
            meta['src_shape'] = src_shape

        if self._static_mode:
            dct = self._static_group_inputs
        else:
            dct = self._group_inputs

        if name in dct:
            old = dct[name][0]
            overlap = set(old).intersection(meta)
            if overlap:
                issue_warning(f"Setting input defaults for input '{name}' which "
                              f"override previously set defaults for {sorted(overlap)}.",
                              prefix=self.msginfo, category=PromotionWarning)
            old.update(meta)
        else:
            dct[name] = [meta]

    def _get_matvec_scope(self, excl_sub=None):
        """
        Find the input and output variables that are needed for a particular matvec product.

        Parameters
        ----------
        excl_sub : <System>
            A subsystem whose variables should be excluded from the matvec product.

        Returns
        -------
        (set, set)
            Sets of output and input variables.
        """
        if excl_sub is None:
            cache_key = None
        else:
            cache_key = excl_sub.pathname

        try:
            iovars, excl = self._scope_cache[cache_key]

            # Make sure they're the same subsystem instance before returning
            if excl is excl_sub:
                return iovars
        except KeyError:
            pass

        if excl_sub is None:
            # A value of None will be interpreted as 'all outputs'.
            scope_out = None

            # All inputs connected to an output in this system
            scope_in = frozenset(self._conn_global_abs_in2out).intersection(
                self._var_allprocs_abs2meta['input'])

        else:
            # Empty for the excl_sub
            scope_out = frozenset()

            # All inputs connected to an output in this system but not in excl_sub
            # allins is used to filter out discrete variables that might be found in
            # self._conn_global_abs_in2out.
            allins = self._var_allprocs_abs2meta['input']
            exvars = excl_sub._var_allprocs_abs2idx
            scope_in = frozenset(abs_in for abs_in, abs_out in self._conn_global_abs_in2out.items()
                                 if abs_out not in exvars and abs_in in allins)

        # Use the pathname as the dict key instead of the object itself. When
        # the object is used as the key, memory leaks result from multiple
        # calls to setup().
        self._scope_cache[cache_key] = ((scope_out, scope_in), excl_sub)
        return scope_out, scope_in

    def _compute_root_scale_factors(self):
        """
        Compute scale factors for all variables.

        Returns
        -------
        dict
            Mapping of each absolute var name to its corresponding scaling factor tuple.
        """
        # make this a defaultdict to handle the case of access using unconnected inputs
        scale_factors = defaultdict(lambda: {
            'input': (0.0, 1.0),
        })

        for abs_name, meta in self._var_allprocs_abs2meta['output'].items():
            ref0 = meta['ref0']
            res_ref = meta['res_ref']
            a0 = ref0
            a1 = meta['ref'] - ref0
            scale_factors[abs_name] = {
                'output': (a0, a1),
                'residual': (0.0, 1.0 if res_ref is None else res_ref),
            }

        # Input scaling for connected inputs is added here.
        # This is a combined scale factor that includes the scaling of the connected source
        # and the unit conversion between the source output and each target input.
        if self._has_input_scaling:
            abs2meta_in = self._var_abs2meta['input']
            allprocs_meta_out = self._var_allprocs_abs2meta['output']
            for abs_in, abs_out in self._conn_global_abs_in2out.items():
                if abs_in not in abs2meta_in:
                    # we only perform scaling on local, non-discrete arrays, so skip
                    continue

                meta_in = abs2meta_in[abs_in]

                meta_out = allprocs_meta_out[abs_out]
                ref = meta_out['ref']
                ref0 = meta_out['ref0']

                src_indices = meta_in['src_indices']

                if src_indices is not None:
                    if not (np.ndim(ref) == 0 and np.ndim(ref0) == 0):
                        # TODO: if either ref or ref0 are not scalar and the output is
                        # distributed, we need to do a scatter
                        # to obtain the values needed due to global src_indices
                        if meta_out['distributed']:
                            raise RuntimeError("{}: vector scalers with distrib vars "
                                               "not supported yet.".format(self.msginfo))

                        if not src_indices._flat_src:
                            src_indices = _flatten_src_indices(src_indices.as_array(),
                                                               meta_in['shape'],
                                                               meta_out['global_shape'],
                                                               meta_out['global_size'])

                        if np.ndim(ref) > 0:
                            ref = ref[src_indices]
                        else:  # ref is scalar so ref0 must be an array
                            ref = np.full(ref0.shape, ref)
                        if np.ndim(ref0) > 0:
                            ref0 = ref0[src_indices]
                        else:  # ref0 is scalar so ref must be an array
                            ref0 = np.full(ref.shape, ref0)

                # Compute scaling arrays for inputs using a0 and a1
                # Example:
                #   Let x, x_src, x_tgt be the dimensionless variable,
                #   variable in source units, and variable in target units, resp.
                #   x_src = a0 + a1 x
                #   x_tgt = b0 + b1 x
                #   x_tgt = g(x_src) = d0 + d1 x_src
                #   b0 + b1 x = d0 + d1 a0 + d1 a1 x
                #   b0 = d0 + d1 a0
                #   b0 = g(a0)
                #   b1 = d0 + d1 a1 - d0
                #   b1 = g(a1) - g(0)

                units_in = meta_in['units']
                units_out = meta_out['units']

                if units_in is None or units_out is None or units_in == units_out:
                    a0 = ref0
                    a1 = ref - ref0

                    # No unit conversion, only scaling. Just send the scale factors.
                    scale_factors[abs_in] = {
                        'input': (a0, a1),
                    }

                else:
                    factor, offset = unit_conversion(units_out, units_in)
                    a0 = ref0
                    a1 = ref - ref0

                    # Send both unit scaling and solver scaling. Linear input vectors need to
                    # treat them differently in reverse mode.
                    scale_factors[abs_in] = {
                        'input': (a0, a1, factor, offset),
                    }

                    # For adder allocation check.
                    a0 = (ref0 + offset) * factor

                # Check whether we need to allocate an adder for the input vector.
                if np.any(np.asarray(a0)):
                    self._has_input_adder = True

        return scale_factors

    def _configure(self):
        """
        Configure our model recursively to assign any children settings.

        Highest system's settings take precedence.
        """
        # reset group_inputs back to what it was just after self.setup() in case _configure
        # is called multiple times.
        self._group_inputs = self._pre_config_group_inputs.copy()
        for n, lst in self._group_inputs.items():
            self._group_inputs[n] = lst.copy()

        self.matrix_free = False
        self._has_guess = overrides_method('guess_nonlinear', self, Group)

        for subsys in self._sorted_sys_iter():
            subsys._configure()
            subsys._setup_var_data()

            self._has_guess |= subsys._has_guess
            self._has_bounds |= subsys._has_bounds
            self.matrix_free |= subsys.matrix_free

        self._problem_meta['setup_status'] = _SetupStatus.POST_CONFIGURE
        self.configure()

        # if our configure() has added or promoted any variables, we have to call
        # _setup_var_data again on any modified systems and their ancestors (only those that
        # are our descendents).
        self._problem_meta['config_info']._update_modified_systems(self)

    def _reset_setup_vars(self):
        """
        Reset all the stuff that gets initialized in setup.
        """
        super()._reset_setup_vars()
        self._setup_procs_finished = False

    def _setup_procs(self, pathname, comm, prob_meta):
        """
        Execute first phase of the setup process.

        Distribute processors, assign pathnames, and call setup on the group. This method recurses
        downward through the model.

        Parameters
        ----------
        pathname : str
            Global name of the system, including the path.
        comm : MPI.Comm or <FakeComm>
            MPI communicator object.
        prob_meta : dict
            Problem level metadata.
        """
        super()._setup_procs(pathname, comm, prob_meta)

        nproc = comm.size

        if self._num_par_fd > 1:
            info = self._coloring_info
            if comm.size > 1:
                # if approx_totals has been declared, or there is an approx coloring, setup par FD
                if self._owns_approx_jac or info.dynamic or info.static is not None:
                    comm = self._setup_par_fd_procs(comm)
                else:
                    msg = "%s: num_par_fd = %d but FD is not active." % (self.msginfo,
                                                                         self._num_par_fd)
                    raise RuntimeError(msg)
            elif not MPI:
                msg = f"MPI is not active but num_par_fd = {self._num_par_fd}. No parallel " \
                      f"finite difference will be performed."
                issue_warning(msg, prefix=self.msginfo, category=MPIWarning)

        self.comm = comm

        self._subsystems_allprocs = self._static_subsystems_allprocs.copy()
        self._manual_connections = self._static_manual_connections.copy()
        self._group_inputs = self._static_group_inputs.copy()
        # copy doesn't copy the internal list so we have to do it manually (we don't want
        # a full deepcopy either because we want the internal metadata dicts to be shared)
        for n, lst in self._group_inputs.items():
            self._group_inputs[n] = lst.copy()

        # Call setup function for this group.
        self.setup()
        self._setup_check()

        # need to save these because _setup_var_data can be called multiple times
        # during the config process and we don't want to wipe out any group_inputs
        # that were added during self.setup()
        self._pre_config_group_inputs = self._group_inputs.copy()
        for n, lst in self._pre_config_group_inputs.items():
            self._pre_config_group_inputs[n] = lst.copy()

        if MPI:

            allsubs = list(self._subsystems_allprocs.values())
            proc_info = [self._proc_info[s.name] for s, _ in allsubs]

            # Call the load balancing algorithm
            try:
                sub_inds, sub_comm = self._mpi_proc_allocator(proc_info, len(allsubs), comm)
            except ProcAllocationError as err:
                if err.sub_inds is None:
                    raise RuntimeError("%s: %s" % (self.msginfo, err.msg))
                else:
                    raise RuntimeError("%s: MPI process allocation failed: %s for the following "
                                       "subsystems: %s" %
                                       (self.msginfo, err.msg,
                                        [allsubs[i].system.name for i in err.sub_inds]))

            self._subsystems_myproc = [allsubs[ind].system for ind in sub_inds]

            # Define local subsystems
            if (self._mpi_proc_allocator.parallel and
                    not (np.sum([minp for minp, _, _, _ in proc_info]) <= comm.size)):
                # reorder the subsystems_allprocs based on which procs they live on. If we don't
                # do this, we can get ordering mismatches in some of our data structures.
                new_allsubs = {}
                seen = set()
                gathered = self.comm.allgather(sub_inds)
                for inds in gathered:
                    for ind in inds:
                        if ind not in seen:
                            sinfo = allsubs[ind]
                            sinfo.index = len(new_allsubs)
                            new_allsubs[sinfo.system.name] = sinfo
                            seen.add(ind)
                self._subsystems_allprocs = new_allsubs
        else:
            sub_comm = comm
            self._subsystems_myproc = [s for s, _ in self._subsystems_allprocs.values()]

        # need to set pathname correctly even for non-local subsystems
        for s, _ in self._subsystems_allprocs.values():
            s.pathname = '.'.join((self.pathname, s.name)) if self.pathname else s.name

        # Perform recursion
        for subsys in self._subsystems_myproc:
            subsys._setup_procs(subsys.pathname, sub_comm, prob_meta)

        # build a list of local subgroups to speed up later loops
        self._subgroups_myproc = [s for s in self._subsystems_myproc if isinstance(s, Group)]
        if prob_meta['allow_post_setup_reorder']:
            self._subgroups_myproc.sort(key=lambda x: x.name)

        if nproc > 1 and self._mpi_proc_allocator.parallel:
            self._problem_meta['parallel_groups'].append(self.pathname)

            allpars = self.comm.allgather(self._problem_meta['parallel_groups'])
            full = set()
            for p in allpars:
                full.update(p)
            self._problem_meta['parallel_groups'] = sorted(full)

        if self._problem_meta['parallel_groups']:
            prefix = self.pathname + '.' if self.pathname else ''
            for par in self._problem_meta['parallel_groups']:
                if par.startswith(prefix) and par != prefix:
                    self._contains_parallel_group = True
                    break

        self._setup_procs_finished = True

    def is_explicit(self):
        """
        Return True if this Group contains only explicit systems and has no cycles.

        Returns
        -------
        bool
            True if this is an explicit component.
        """
        if self._is_explicit is None:
            self._is_explicit = True
            for subsys in self._subsystems_myproc:
                if not subsys.is_explicit():
                    self._is_explicit = False
                    break

            # check for cycles
            if self._is_explicit:
                self._is_explicit = nx.is_directed_acyclic_graph(self.compute_sys_graph())

        return self._is_explicit

    def _configure_check(self):
        """
        Do any error checking on i/o and connections.
        """
        for subsys in self._subsystems_myproc:
            subsys._configure_check()

        super()._configure_check()

    def _list_states(self):
        """
        Return list of all local states at and below this system.

        Returns
        -------
        list
            List of all states.
        """
        states = []
        for subsys in self._sorted_sys_iter():
            states.extend(subsys._list_states())

        return states

    def _list_states_allprocs(self):
        """
        Return list of all states at and below this system across all procs.

        Returns
        -------
        list
            List of all states.
        """
        if MPI and self.comm.size > 1:
            all_states = set()
            byproc = self.comm.allgather(self._list_states())
            for proc_states in byproc:
                all_states.update(proc_states)
            return all_states
        else:
            return self._list_states()

    def _setup(self, comm, prob_meta):
        """
        Perform setup for this system and its descendant systems.

        This is only called on the top-level model.

        Parameters
        ----------
        comm : MPI.Comm or <FakeComm> or None
            The global communicator.
        prob_meta : dict
            Problem level metadata dictionary.
        """
        # save a ref to the problem level options.
        self._problem_meta = prob_meta
        self._initial_condition_cache = {}
        self._auto_ivc_recorders = []
        self._sys_graph_cache = None

        # reset any coloring if a Coloring object was not set explicitly
        if self._coloring_info.dynamic or self._coloring_info.static is not None:
            self._coloring_info.coloring = None

        self.pathname = ''
        self.comm = comm

        self._pre_components = None
        self._post_components = None

        # Besides setting up the processors, this method also builds the model hierarchy.
        self._setup_procs(self.pathname, comm, self._problem_meta)

        prob_meta['config_info'] = _ConfigInfo()

        try:
            # Recurse model from the bottom to the top for configuring.
            self._configure()
        finally:
            prob_meta['config_info'] = None
            prob_meta['setup_status'] = _SetupStatus.POST_CONFIGURE

        self._configure_check()

        self._setup_var_data()

        # have to do this again because we are passed the point in _setup_var_data when this happens
        self._has_output_scaling = False
        self._has_output_adder = False
        self._has_resid_scaling = False
        self._has_bounds = False

        for subsys in self.system_iter(include_self=True, recurse=True):
            subsys._apply_output_solver_options()

            self._has_output_scaling |= subsys._has_output_scaling
            self._has_output_adder |= subsys._has_output_adder
            self._has_resid_scaling |= subsys._has_resid_scaling
            self._has_bounds |= subsys._has_bounds

        # promoted names must be known to determine implicit connections so this must be
        # called after _setup_var_data, and _setup_var_data will have to be partially redone
        # after auto_ivcs have been added, but auto_ivcs can't be added until after we know all of
        # the connections.
        self._setup_global_connections()
<<<<<<< HEAD
=======
        self._setup_dynamic_shapes()
        self._setup_jax()

        self._top_level_post_connections()

        self._setup_var_sizes()

        self._top_level_post_sizes()

        # determine which connections are managed by which group, and check validity of connections
        self._setup_connections()
>>>>>>> 5bca145e

    def _check_required_connections(self):
        conns = self._conn_global_abs_in2out
        abs2prom = self._var_allprocs_abs2prom['input']
        abs2meta_in = self._var_allprocs_abs2meta['input']
        discrete_in = self._var_allprocs_discrete['input']
        desvar = self.get_design_vars()

        for abs_tgt, src in conns.items():
            if src.startswith('_auto_ivc.'):
                prom_tgt = abs2prom[abs_tgt]

                # Ignore inputs that are declared as design vars.
                if abs_tgt in discrete_in or (desvar and prom_tgt in desvar):
                    continue

                if abs2meta_in[abs_tgt]['require_connection']:
                    promoted_as = f', promoted as "{prom_tgt}",' if prom_tgt != abs_tgt else ''
                    self._collect_error(f'{self.msginfo}: Input "{abs_tgt}"{promoted_as} '
                                        'requires a connection but is not connected.',
                                        ident=(prom_tgt, abs_tgt))

    def _get_dataflow_graph(self):
        """
        Return a graph of all variables and components in the model.

        Each component is connected to each of its input and output variables, and those variables
        are connected to other variables based on the connections in the model.

        This results in a smaller graph (fewer edges) than would be the case for a pure variable
        graph where all inputs to a particular component would have to be connected to all outputs
        from that component.

        This should only be called on the top level Group.

        Returns
        -------
        networkx.DiGraph
            Graph of all variables and components in the model.
        """
        assert self.pathname == '', "call _get_dataflow_graph on the top level Group only."

        graph = nx.DiGraph()
        comp_seen = set()

        # locate any components that don't have any inputs or outputs and add them to the graph
        for subsys in self.system_iter(recurse=True, typ=Component):
            if not subsys._var_abs2meta['input'] and not subsys._var_abs2meta['output']:
                graph.add_node(subsys.pathname, local=True)
                comp_seen.add(subsys.pathname)

        if self.comm.size > 1:
            allemptycomps = self.comm.allgather(comp_seen)
            for compset in allemptycomps:
                for comp in compset:
                    if comp not in comp_seen:
                        graph.add_node(comp, local=False)
                        comp_seen.add(comp)

        for direction in ('input', 'output'):
            isout = direction == 'output'
            allvmeta = self._var_allprocs_abs2meta[direction]
            vmeta = self._var_abs2meta[direction]
            for vname in self._var_allprocs_abs2prom[direction]:
                if vname in allvmeta:
                    local = vname in vmeta
                else:  # var is discrete
                    local = vname in self._var_discrete[direction]

                graph.add_node(vname, type_=direction, local=local)

                comp = vname.rpartition('.')[0]
                if comp not in comp_seen:
                    graph.add_node(comp, local=local)
                    comp_seen.add(comp)

                if isout:
                    graph.add_edge(comp, vname)
                else:
                    graph.add_edge(vname, comp)

        for tgt, src in self._conn_global_abs_in2out.items():
            # connect the variables src and tgt
            graph.add_edge(src, tgt)

        return graph

    def _check_alias_overlaps(self, responses):
        """
        Check for overlapping indices in aliased responses.

        If the responses contain aliases, the returned response dict will
        be a copy with the alias keys removed and any missing alias sources
        added.

        This may only be called on the top level Group.

        Parameters
        ----------
        responses : dict
            Dictionary of response metadata. Keys don't matter.

        Returns
        -------
        dict
            Dictionary of response metadata with alias keys removed.
        """
        assert self.pathname == '', "call _check_alias_overlaps on the top level System only."

        aliases = set()
        srcdict = {}
        discrete_outs = self._var_allprocs_discrete['output']

        # group all aliases by source so we can compute overlaps for each source individually
        for meta in responses.values():
            src = meta['source']
            if src not in discrete_outs:
                if meta['alias']:
                    aliases.add(meta['alias'])
                if src in srcdict:
                    srcdict[src].append(meta)
                else:
                    srcdict[src] = [meta]

        abs2meta_out = self._var_allprocs_abs2meta['output']

        # loop over any sources having multiple aliases to ensure no overlap of indices
        for src, metalist in srcdict.items():
            if len(metalist) == 1:
                continue

            size = abs2meta_out[src]['global_size']
            shape = abs2meta_out[src]['global_shape']
            mat = np.zeros(size, dtype=np.ushort)

            for meta in metalist:
                indices = meta['indices']
                if indices is None:
                    mat[:] += 1
                else:
                    indices.set_src_shape(shape)
                    mat[indices.flat()] += 1

            if np.any(mat > 1):
                matching_aliases = sorted(m['alias'] for m in metalist if m['alias'])
                raise RuntimeError(f"{self.msginfo}: Indices for aliases {matching_aliases} are "
                                   f"overlapping constraint/objective '{src}'.")

        return responses

    def _get_var_offsets(self):
        """
        Compute global offsets for variables.

        Returns
        -------
        dict
            Arrays of global offsets keyed by vec_name and deriv direction.
        """
        if self._var_offsets is None:
            offsets = self._var_offsets = {}
            for type_ in ['input', 'output']:
                vsizes = self._var_sizes[type_]
                if vsizes.size > 0:
                    csum = np.empty(vsizes.size, dtype=INT_DTYPE)
                    csum[0] = 0
                    csum[1:] = np.cumsum(vsizes)[:-1]
                    offsets[type_] = csum.reshape(vsizes.shape)
                else:
                    offsets[type_] = np.zeros(0, dtype=INT_DTYPE).reshape((1, 0))

        return self._var_offsets

    def _get_jac_col_scatter(self):
        """
        Return source and target indices for a scatter from output vector to total jacobian column.

        If the transfer involves remote or distributed variables, the indices will be global.
        Otherwise they will be converted to local.

        This is only called on the top level system.

        Returns
        -------
        ndarray
            Source indices.
        ndarray
            Target indices.
        int
            Size of jacobian column.
        bool
            True if remote or distributed vars are present.
        """
        myrank = self.comm.rank
        nranks = self.comm.size
        owns = self._owning_rank
        abs2idx = self._var_allprocs_abs2idx
        abs2meta = self._var_abs2meta['output']
        sizes = self._var_sizes['output']
        global_offsets = self._get_var_offsets()['output']
        oflist = list(self._jac_of_iter())
        tsize = oflist[-1][2]
        toffset = myrank * tsize
        has_dist_data = False

        sinds = []
        tinds = []

        for name, tstart, tend, jinds, dist_sizes in oflist:
            vind = abs2idx[name]
            if dist_sizes is None:
                if name in abs2meta:
                    owner = myrank
                else:
                    owner = owns[name]
                    has_dist_data |= nranks > 1

                voff = global_offsets[owner, vind]
                if jinds is _full_slice:
                    vsize = sizes[owner, vind]
                    sinds.append(range(voff, voff + vsize))
                else:
                    sinds.append(jinds + voff)
                tinds.append(range(tstart + toffset, tend + toffset))
                assert len(sinds[-1]) == len(tinds[-1])
            else:  # 'name' refers to a distributed variable
                has_dist_data |= nranks > 1
                dtstart = dtend = tstart
                dsstart = dsend = 0
                for rnk, sz in enumerate(dist_sizes):
                    dsend += sz
                    if sz > 0:
                        voff = global_offsets[rnk, vind]
                        if jinds is _full_slice:
                            dtend += sz
                            sinds.append(range(voff, voff + sz))
                            tinds.append(range(toffset + dtstart, toffset + dtend))
                        elif jinds.size > 0:  # jinds is a flat array
                            subinds = jinds[jinds >= dsstart]
                            subinds = subinds[subinds < dsend]
                            if subinds.size > 0:
                                dtend += subinds.size
                                sinds.append(subinds + (voff - dsstart))
                                tinds.append(range(toffset + dtstart, toffset + dtend))
                        dtstart = dtend
                    dsstart = dsend
                assert (len(sinds) == 0 and len(tinds) == 0) or len(sinds[-1]) == len(tinds[-1])

        sarr = np.array(list(chain(*sinds)), dtype=INT_DTYPE)
        tarr = np.array(list(chain(*tinds)), dtype=INT_DTYPE)

        if nranks > 1:
            # do an allreduce to see if any procs have distrib/remote vars
            has_dist_data = bool(self.comm.allreduce(int(has_dist_data)))

        if not has_dist_data:
            # convert global indices back to local so we can use them to transfer between two
            # local arrays
            sysoffset = np.sum(sizes[:myrank, :])
            sarr -= sysoffset
            tarr -= toffset

        return sarr, tarr, tsize, has_dist_data

    def _setup_part2(self):
        """
        Complete setup of connections, sizes, and residuals.

        This part of setup is called automatically at the start of run_model or run_driver.
        This method is called only on the top level Group.
        """
        self._setup_dynamic_shapes()

        self._problem_meta['vars_to_gather'] = self._vars_to_gather

        self._resolve_group_input_defaults()
        self._setup_auto_ivcs()
        self._problem_meta['prom2abs'] = self._get_all_promotes()
        self._check_prom_masking()
        self._check_order()

        self._setup_var_sizes()

        self._top_level_post_sizes()

        # determine which connections are managed by which group, and check validity of connections
        self._setup_connections()

        self._check_required_connections()

        # setup of residuals must occur before setup of vectors and partials
        self._setup_residuals()

        for recorder in self._auto_ivc_recorders:
            self._auto_ivc.add_recorder(recorder)
        self._auto_ivc_recorders = []

    def _final_setup(self):
        """
        Perform final setup for this system and its descendant systems.

        This part of setup is called automatically at the start of run_model or run_driver.
        This method is called only on the top level Group.
        """
        if self._use_derivatives:
            self._setup_partials()

        self._setup_vectors(self._get_root_vectors())

        self._fd_rev_xfer_correction_dist = {}

        desvars = self.get_design_vars(get_sizes=False)
        responses = self._check_alias_overlaps(self.get_responses(get_sizes=False))

        self._dataflow_graph = self._get_dataflow_graph()

        # figure out if we can remove any edges based on zero partials we find
        # in components.  By default all component connected outputs
        # are also connected to all connected inputs from the same component.
        self._missing_partials = {}
        if not self._owns_approx_jac:  # don't check for missing partials when doing FD
            self._get_missing_partials(self._missing_partials)
            if self._missing_partials:
                self._update_dataflow_graph(responses)

        self._problem_meta['relevance'] = get_relevance(self, responses, desvars)

        # Transfers do not require recursion, but they have to be set up after the vector setup.
        self._setup_transfers()

        # Same situation with solvers, partials, and Jacobians.
        # If we're updating, we just need to re-run setup on these, but no recursion necessary.
        self._setup_solvers()
        self._setup_solver_print()
        if self._use_derivatives:
            self._setup_jacobians()

        self._setup_recording()

        self.set_initial_values()

    def _update_dataflow_graph(self, responses):
        """
        Update the dataflow graph based on missing partials.

        Parameters
        ----------
        responses : dict
            Dictionary of response metadata.
        """
        resps = set(meta2src_iter(responses.values()))

        missing_responses = set()
        for pathname, missing in self._missing_partials.items():
            inputs = [n for n, _ in self._dataflow_graph.in_edges(pathname)]
            outputs = [n for _, n in self._dataflow_graph.out_edges(pathname)]

            self._dataflow_graph.remove_node(pathname)

            for output in outputs:
                found = False
                for inp in inputs:
                    if (output, inp) not in missing:
                        self._dataflow_graph.add_edge(inp, output)
                        found = True

                if not found and output in resps:
                    missing_responses.add(output)

        if missing_responses:
            msg = (f"Constraints or objectives [{', '.join(sorted(missing_responses))}] cannot"
                   " be impacted by the design variables of the problem because no partials "
                   "were defined for them in their parent component(s).")
            if self._problem_meta['singular_jac_behavior'] == 'error':
                raise RuntimeError(msg)
            else:
                issue_warning(msg, category=DerivativesWarning)

    def set_initial_values(self):
        """
        Set all input and output variables to their declared initial values.
        """
        for abs_name, meta in self._var_abs2meta['input'].items():
            self._inputs.set_var(abs_name, meta['val'])

        for abs_name, meta in self._var_abs2meta['output'].items():
            self._outputs.set_var(abs_name, meta['val'])

    def _get_root_vectors(self):
        """
        Get the root vectors for the nonlinear and linear vectors for the model.

        Returns
        -------
        dict of dict of Vector
            Root vectors: first key is 'input', 'output', or 'residual'; second key is vec_name.
        """
        # save root vecs as an attribute so that we can reuse the nonlinear scaling vecs in the
        # linear root vec
        self._root_vecs = root_vectors = {'input': {}, 'output': {}, 'residual': {}}

        force_alloc_complex = self._problem_meta['force_alloc_complex']

        # Check for complex step to set vectors up appropriately.
        # If any subsystem needs complex step, then we need to allocate it everywhere.
        nl_alloc_complex = force_alloc_complex
        if not nl_alloc_complex:
            for sub in self.system_iter(include_self=True, recurse=True):
                nl_alloc_complex |= 'cs' in sub._approx_schemes
                if nl_alloc_complex:
                    break

        # Linear vectors allocated complex only if subsolvers require derivatives.
        if nl_alloc_complex and self._use_derivatives:
            from openmdao.error_checking.check_config import check_allocate_complex_ln
            ln_alloc_complex = check_allocate_complex_ln(self, force_alloc_complex)
        else:
            ln_alloc_complex = False

        if self._has_input_scaling or self._has_output_scaling or self._has_resid_scaling:
            self._scale_factors = self._compute_root_scale_factors()
        else:
            self._scale_factors = None

        if self._vector_class is None:
            self._vector_class = self._local_vector_class

        vectypes = ('nonlinear', 'linear') if self._use_derivatives else ('nonlinear',)

        # If any proc's local systems need a complex vector, then all procs need it.
        if self.comm.size > 1:
            all_nl_alloc_complex = self.comm.allgather(nl_alloc_complex)
            if np.any(all_nl_alloc_complex):
                nl_alloc_complex = True

            all_ln_alloc_complex = self.comm.allgather(ln_alloc_complex)
            if np.any(all_ln_alloc_complex):
                ln_alloc_complex = True

        for vec_name in vectypes:
            if vec_name == 'nonlinear':
                alloc_complex = nl_alloc_complex
            else:
                alloc_complex = ln_alloc_complex

            for key in ['input', 'output', 'residual']:
                root_vectors[key][vec_name] = self._vector_class(vec_name, key, self,
                                                                 alloc_complex=alloc_complex)

        if self._use_derivatives:
            root_vectors['input']['linear']._scaling_nl_vec = \
                root_vectors['input']['nonlinear']._scaling

        return root_vectors

    def _get_all_promotes(self):
        """
        Create the top level mapping of all promoted names to absolute names for all local systems.

        This includes all buried promoted names.

        Returns
        -------
        dict
            Mapping of all promoted names to absolute names.
        """
        iotypes = ('input', 'output')
        if self.comm.size > 1:
            prom2abs = {'input': defaultdict(set), 'output': defaultdict(set)}
            rem_prom2abs = {'input': defaultdict(set), 'output': defaultdict(set)}
            myrank = self.comm.rank
            vars_to_gather = self._vars_to_gather

            for s in self.system_iter(recurse=True, include_self=True):
                prefix = s.pathname + '.' if s.pathname else ''
                for typ in iotypes:
                    # use abs2prom to determine locality since prom2abs is for allprocs
                    sys_abs2prom = s._var_abs2prom[typ]
                    t_remprom2abs = rem_prom2abs[typ]
                    t_prom2abs = prom2abs[typ]
                    for prom, alist in s._var_allprocs_prom2abs_list[typ].items():
                        abs_names = [n for n in alist if n in sys_abs2prom]
                        t_prom2abs[prefix + prom].update(abs_names)
                        t_remprom2abs[prefix + prom].update(n for n in abs_names
                                                            if n in vars_to_gather
                                                            and vars_to_gather[n] == myrank)

            all_proms = self.comm.gather(rem_prom2abs, root=0)
            if myrank == 0:
                for typ in iotypes:
                    t_prom2abs = prom2abs[typ]
                    for rankproms in all_proms:
                        for prom, absnames in rankproms[typ].items():
                            t_prom2abs[prom].update(absnames)

                    for prom, absnames in t_prom2abs.items():
                        t_prom2abs[prom] = sorted(absnames)  # sort to keep order same on all procs

                self.comm.bcast(prom2abs, root=0)
            else:
                prom2abs = self.comm.bcast(None, root=0)
        else:  # serial
            prom2abs = {'input': defaultdict(list), 'output': defaultdict(list)}
            for s in self.system_iter(recurse=True, include_self=True):
                prefix = s.pathname + '.' if s.pathname else ''
                for typ in iotypes:
                    t_prom2abs = prom2abs[typ]
                    for prom, abslist in s._var_allprocs_prom2abs_list[typ].items():
                        t_prom2abs[prefix + prom] = abslist

        return prom2abs

    def _check_prom_masking(self):
        """
        Raise exception if any promoted variable name masks an absolute variable name.

        Only called on the top level group.
        """
        prom2abs_in = self._var_allprocs_prom2abs_list['input']
        prom2abs_out = self._var_allprocs_prom2abs_list['output']
        abs2meta = self._var_allprocs_abs2meta

        for absname in chain(abs2meta['input'], abs2meta['output']):
            if absname in prom2abs_in:
                for name in prom2abs_in[absname]:
                    if name != absname:
                        raise RuntimeError(f"{self.msginfo}: Absolute variable name '{absname}'"
                                           " is masked by a matching promoted name. Try"
                                           " promoting to a different name. This can be caused"
                                           " by promoting '*' at group level or promoting using"
                                           " dotted names.")
            elif absname in prom2abs_out:
                if absname != prom2abs_out[absname][0]:
                    raise RuntimeError(f"{self.msginfo}: Absolute variable name '{absname}' is"
                                       " masked by a matching promoted name. Try"
                                       " promoting to a different name. This can be caused"
                                       " by promoting '*' at group level or promoting using"
                                       " dotted names.")

    def _check_order(self, reorder=True, recurse=True, out_of_order=None):
        """
        Check if auto ordering is needed, optionally reordering subsystems if appropriate.

        Parameters
        ----------
        reorder : bool
            If True, reorder the subsystems based on the computed order.  Otherwise
            just return the out-of-order connections.
        recurse : bool
            If True, call this method on all subgroups.
        out_of_order : dict or None
            Lists of out-of-order connections keyed by group pathname. Out of order connections
            are keyed by target system name and have values that are lists of source system names.
            If incoming value of out_of_order is None, then a new dict is created and returned.

        Returns
        -------
        dict
            Lists of out-of-order connections keyed by group pathname.
        """
        if out_of_order is None:
            out_of_order = {}

        if self.options['auto_order'] or not reorder:
            G = self.compute_sys_graph()
            orders = {name: i for i, name in enumerate(self._subsystems_allprocs)}
            strongcomps, new_out_of_order = get_out_of_order_nodes(G, orders)

            if new_out_of_order:
                # group targets with all of their sources
                tgts = {}
                for u, v in new_out_of_order:
                    if v not in tgts:
                        tgts[v] = []
                    tgts[v].append(u)

                for t in tgts:
                    tgts[t] = sorted(tgts[t])

                out_of_order[self.pathname] = tgts
                if reorder:
                    self._set_auto_order(strongcomps, orders)

        if recurse:
            for s in self._subgroups_myproc:
                s._check_order(reorder, recurse, out_of_order)

        return out_of_order

    def _set_auto_order(self, strongcomps, orders):
        """
        Set the order of the subsystems based on the dependency graph.

        Parameters
        ----------
        strongcomps : list of list of str
            List of sets of subsystem names. Each list contains subsystems that are strongly
            connected.  Sets containing 2 or more subsystems indicate a cycle.
        orders : dict
            Dictionary mapping subsystem names to their index in the current ordering.
        """
        new_order = []
        for strongcomp in strongcomps:
            if len(strongcomp) > 1:
                # never change the internal order in a cycle
                order_list = [(name, orders[name]) for name in strongcomp]
                new_order.extend([name for name, _ in sorted(order_list, key=lambda x: x[1])])
            else:
                for s in strongcomp:
                    new_order.append(s)

        if self._problem_meta['allow_post_setup_reorder']:
            self.set_order(new_order)
        else:
            if '_auto_ivc' in new_order:
                new_order.remove('_auto_ivc')
            issue_warning(f"{self.msginfo}: A new execution order {new_order} is recommended, but "
                          "auto ordering has been disabled because the Problem option "
                          "'allow_post_setup_reorder' is False. It is recommended to either set "
                          "`allow_post_setup_reorder` to True or to manually set the execution "
                          "order to the recommended order using `set_order`.")

    def _check_nondist_sizes(self):
        # verify that nondistributed variables have same size across all procs
        abs2idx = self._var_allprocs_abs2idx
        for io in ('input', 'output'):
            sizes = self._var_sizes[io]
            for abs_name, meta in self._var_allprocs_abs2meta[io].items():
                if not meta['distributed']:
                    vsizes = sizes[:, abs2idx[abs_name]]
                    unique = set(vsizes)
                    unique.discard(0)
                    if len(unique) > 1:
                        # sizes differ, now find which procs don't agree
                        rnklist = []
                        for sz in unique:
                            rnklist.append((sz, [i for i, s in enumerate(vsizes) if s == sz]))
                        msg = ', '.join([f"rank(s) {r} have size {s}" for s, r in rnklist])
                        self._collect_error(f"{self.msginfo}: Size of {io} '{abs_name}' "
                                            f"differs between processes ({msg}).",
                                            ident=('size', abs_name))

    def _top_level_post_sizes(self):
        # this runs after the variable sizes are known
        self._check_nondist_sizes()

        self._setup_global_shapes()

        self._resolve_ambiguous_input_meta()

        all_abs2meta_out = self._var_allprocs_abs2meta['output']
        conns = self._conn_global_abs_in2out

        self._resolve_src_indices()

        if self.comm.size > 1 and not self._bad_conn_vars:
            abs2idx = self._var_allprocs_abs2idx
            all_abs2meta = self._var_allprocs_abs2meta
            all_abs2meta_in = all_abs2meta['input']

            # the code below is to handle the case where src_indices were not specified
            # for a distributed input or an input connected to a distributed auto_ivc
            # output. This update can't happen until sizes are known.
            dist_ins = (n for n, m in all_abs2meta_in.items() if m['distributed'] or
                        (conns[n].startswith('_auto_ivc.') and
                         all_abs2meta_out[conns[n]]['distributed']))
            dcomp_names = set(d.rpartition('.')[0] for d in dist_ins)
            if dcomp_names:
                added_src_inds = []
                for comp in self.system_iter(recurse=True, typ=Component):
                    if comp.pathname in dcomp_names:
                        added_src_inds.extend(
                            comp._update_dist_src_indices(conns, all_abs2meta, abs2idx,
                                                          self._var_sizes))

                updated = set()
                for alist in self.comm.allgather(added_src_inds):
                    updated.update(alist)

                for a in updated:
                    all_abs2meta_in[a]['has_src_indices'] = True

        abs2meta_in = self._var_abs2meta['input']
        allprocs_abs2meta_in = self._var_allprocs_abs2meta['input']
        allprocs_abs2meta_out = self._var_allprocs_abs2meta['output']

        if self.comm.size > 1:
            for abs_in, abs_out in sorted(conns.items()):
                if abs_out not in allprocs_abs2meta_out:
                    continue  # discrete var

                in_dist = allprocs_abs2meta_in[abs_in]['distributed']
                out_dist = allprocs_abs2meta_out[abs_out]['distributed']

                # check that src_indices match for dist->serial connection
                # FIXME: this transfers src_indices from all ranks to the owning rank so we could
                # run into memory issues if src_indices are large.  Maybe try something like
                # computing a hash in each rank and comparing those?
                if out_dist and not in_dist:
                    # all non-distributed inputs must have src_indices if they connect to a
                    # distributed output.
                    owner = self._owning_rank[abs_in]
                    if abs_in in abs2meta_in:  # input is local
                        src_inds = abs2meta_in[abs_in]['src_indices']
                        if src_inds is not None:
                            shaped = src_inds.shaped_instance()
                            if shaped is None:
                                self._collect_error(f"For connection from '{abs_out}' to '{abs_in}'"
                                                    f", src_indices {src_inds} have no source "
                                                    "shape.", ident=(abs_out, abs_in))
                                continue
                            else:
                                src_inds = shaped
                    else:
                        src_inds = None
                    if self.comm.rank == owner:
                        baseline = None
                        err = 0
                        for sinds in self.comm.gather(src_inds, root=owner):
                            if sinds is not None:
                                if baseline is None:
                                    baseline = sinds.as_array()
                                else:
                                    if not np.all(sinds.as_array() == baseline):
                                        err = 1
                                        break
                        if baseline is None:  # no src_indices were set
                            err = -1
                        self.comm.bcast(err, root=owner)
                    else:
                        self.comm.gather(src_inds, root=owner)
                        err = self.comm.bcast(None, root=owner)
                    if err == 1:
                        self._collect_error(f"{self.msginfo}: Can't connect distributed output "
                                            f"'{abs_out}' to non-distributed input '{abs_in}' "
                                            "because src_indices differ on different ranks.",
                                            ident=(abs_out, abs_in))
                    elif err == -1:
                        self._collect_error(f"{self.msginfo}: Can't connect distributed output "
                                            f"'{abs_out}' to non-distributed input '{abs_in}' "
                                            "without specifying src_indices.",
                                            ident=(abs_out, abs_in))

    @collect_errors
    def _resolve_src_indices(self):
        """
        Populate the promotes info list for each absolute input.

        This is called only at the top level of the system tree.
        """
        all_abs2meta_out = self._var_allprocs_abs2meta['output']
        all_abs2meta_in = self._var_allprocs_abs2meta['input']
        conns = self._conn_global_abs_in2out

        for tgt, plist in self._problem_meta['abs_in2prom_info'].items():
            src = conns[tgt]
            smeta = all_abs2meta_out[src]
            tmeta = all_abs2meta_in[tgt]

            if not smeta['distributed'] and tmeta['distributed']:
                root_shape = self._get_full_dist_shape(src, smeta['shape'])
            else:
                root_shape = smeta['global_shape']

            # plist is a list of (pinfo, shape, use_tgt) tuples, one for each level in the
            # system tree corresponding to an absolute input name, e.g., a plist for the
            # input 'abc.def.ghi.x' would look like [tup0, tup1, tup2, tup3] corresponding to
            # the ['', 'abc', 'abc.def', 'abc.def.ghi'] levels in the tree.

            # After this routine runs, all pinfo entries will have src_indices wrt the root
            # shape.

            # use a _PromotesInfo for the top level even though there really isn't a promote there
            current_pinfo = _PromotesInfo(src_shape=root_shape,
                                          prom=self._var_allprocs_abs2prom['input'][tgt])
            if plist[0] is None:  # no top level pinfo
                plist[0] = current_pinfo

            for i, pinfo in enumerate(plist):
                if pinfo is None:
                    pass
                elif current_pinfo.src_indices is None:
                    try:
                        if pinfo.src_shape is None:
                            pinfo.set_src_shape(root_shape)
                        elif pinfo.src_indices is not None and \
                                not array_connection_compatible(root_shape, pinfo.src_shape):
                            self._collect_error(f"When connecting '{src}' to "
                                                f"'{pinfo.prom_path()}': Promoted src_shape of "
                                                f"{pinfo.src_shape} for "
                                                f"'{pinfo.prom_path()}' differs from src_shape "
                                                f"{root_shape} for '{current_pinfo.prom_path()}'.",
                                                ident=(src, tgt))
                    except Exception:
                        type_exc, exc, tb = sys.exc_info()
                        self._collect_error(f"When connecting '{src}' to "
                                            f"'{pinfo.prom_path()}': {exc}",
                                            exc_type=type_exc, tback=tb, ident=(src, tgt))
                    current_pinfo = pinfo
                    continue
                elif pinfo.src_indices is None:
                    pinfo.src_indices = current_pinfo.src_indices
                    if pinfo.src_shape is None:
                        pinfo.set_src_shape(current_pinfo.src_shape)
                    current_pinfo = pinfo
                else:  # both have src_indices
                    try:
                        if pinfo.src_shape is None:
                            pinfo.set_src_shape(current_pinfo.src_indices.indexed_src_shape)
                        sinds = convert_src_inds(current_pinfo.src_indices, current_pinfo.src_shape,
                                                 pinfo.src_indices, pinfo.src_shape)
                    except Exception:
                        type_exc, exc, tb = sys.exc_info()
                        self._collect_error(f"When connecting '{conns[tgt]}' to "
                                            f"'{pinfo.prom_path()}': input "
                                            f"'{current_pinfo.prom_path()}' src_indices are "
                                            f"{current_pinfo.src_indices} and indexing into those "
                                            f"failed using src_indices {pinfo.src_indices} from "
                                            f"input '{pinfo.prom_path()}'. Error was: "
                                            f"{exc}", exc_type=type_exc, tback=tb,
                                            ident=(conns[tgt], tgt))
                        continue

                    # final src_indices are wrt original full sized source and are flat,
                    # so use val.shape and flat_src=True
                    # It would be nice if we didn't have to convert these and could just keep
                    # them in their original form and stack them to get the final result. We can
                    # do this when doing a get_val, but it doesn't work when doing a set_val.
                    src_indices = indexer(sinds, src_shape=root_shape, flat_src=True)
                    current_pinfo = _PromotesInfo(src_indices=src_indices, src_shape=root_shape,
                                                  flat=True, promoted_from=pinfo.promoted_from,
                                                  prom=pinfo.prom)
                plist[i] = current_pinfo

        with multi_proc_exception_check(self.comm):
            self._resolve_src_inds()

    def _resolve_src_inds(self):
        abs2prom = self._var_abs2prom['input']
        tree_level = self.pathname.count('.') + 1 if self.pathname else 0
        abs_in2prom_info = self._problem_meta['abs_in2prom_info']
        seen = set()

        for tgt in self._var_abs2meta['input']:
            if tgt in abs_in2prom_info:
                prom = abs2prom[tgt]
                if prom in seen:
                    continue
                seen.add(prom)

                plist = abs_in2prom_info[tgt]
                pinfo = plist[tree_level]
                if pinfo is not None:
                    inds, flat, shape = pinfo
                    if inds is not None:
                        self._var_prom2inds[prom] = [shape, inds, flat]

        for s in self._subsystems_myproc:
            s._resolve_src_inds()

    def _setup_var_data(self):
        """
        Compute the list of abs var names, abs/prom name maps, and metadata dictionaries.
        """
        if self._var_allprocs_prom2abs_list is None:
            old_prom2abs = {}
        else:
            old_prom2abs = self._var_allprocs_prom2abs_list['input']

        super()._setup_var_data()

        var_discrete = self._var_discrete
        allprocs_discrete = self._var_allprocs_discrete

        abs2meta = self._var_abs2meta
        abs2prom = self._var_abs2prom

        allprocs_abs2meta = {'input': {}, 'output': {}}
        self._ivcs = {}

        allprocs_prom2abs_list = self._var_allprocs_prom2abs_list

        for n, lst in self._group_inputs.items():
            lst[0]['path'] = self.pathname  # used for error reporting
            self._group_inputs[n] = lst.copy()  # must copy the list manually

        self._has_distrib_vars = False
        self._has_fd_group = self._owns_approx_jac
        abs_in2prom_info = self._problem_meta['abs_in2prom_info']

        # sort the subsystems alphabetically in order to make the ordering
        # of vars in vectors and other data structures independent of the
        # execution order.
        for subsys in self._sorted_sys_iter():
            self._has_output_scaling |= subsys._has_output_scaling
            self._has_output_adder |= subsys._has_output_adder
            self._has_resid_scaling |= subsys._has_resid_scaling
            self._has_distrib_vars |= subsys._has_distrib_vars
            if len(subsys._subsystems_allprocs) > 0:
                self._has_fd_group |= subsys._has_fd_group

            var_maps = subsys._get_promotion_maps()

            sub_prefix = subsys.name + '.'

            for io in ['input', 'output']:
                abs2meta[io].update(subsys._var_abs2meta[io])
                allprocs_abs2meta[io].update(subsys._var_allprocs_abs2meta[io])
                subprom2prom = var_maps[io]

                allprocs_discrete[io].update(subsys._var_allprocs_discrete[io])
                var_discrete[io].update({sub_prefix + k: v for k, v in
                                         subsys._var_discrete[io].items()})

                sub_loc_proms = subsys._var_abs2prom[io]
                for sub_prom, sub_abs in subsys._var_allprocs_prom2abs_list[io].items():
                    if sub_prom in subprom2prom:
                        prom_name, _, pinfo, _ = subprom2prom[sub_prom]
                        if pinfo is not None and io == 'input':
                            pinfo = pinfo.copy()
                            pinfo.promoted_from = subsys.pathname
                            pinfo.prom = sub_prom
                            tree_level = subsys.pathname.count('.') + 1
                            for abs_in in sub_abs:
                                if abs_in not in abs_in2prom_info:
                                    # need a level for each system including '', so we still
                                    # add 1 to abs_in.count('.') which includes the var name
                                    abs_in2prom_info[abs_in] = [None] * (abs_in.count('.') + 1)
                                abs_in2prom_info[abs_in][tree_level] = pinfo
                    else:
                        prom_name = sub_prefix + sub_prom
                    if prom_name not in allprocs_prom2abs_list[io]:
                        allprocs_prom2abs_list[io][prom_name] = []
                    allprocs_prom2abs_list[io][prom_name].extend(sub_abs)
                    for abs_name in sub_abs:
                        if abs_name in sub_loc_proms:
                            abs2prom[io][abs_name] = prom_name

            if isinstance(subsys, Group):
                # propagate any subsystem 'set_input_defaults' info up to this Group
                subprom2prom = var_maps['input']
                for sub_prom, metalist in subsys._group_inputs.items():
                    if sub_prom in subprom2prom:
                        key = subprom2prom[sub_prom][0]
                    else:
                        key = sub_prefix + sub_prom
                    if key not in self._group_inputs:
                        self._group_inputs[key] = [{'path': self.pathname, 'prom': key,
                                                    'auto': True}]
                    self._group_inputs[key].extend(metalist)

        # If running in parallel, allgather
        if self.comm.size > 1 and self._mpi_proc_allocator.parallel:
            if self._gather_full_data():
                raw = (allprocs_discrete, allprocs_prom2abs_list, allprocs_abs2meta,
                       self._has_output_scaling, self._has_output_adder,
                       self._has_resid_scaling, self._group_inputs, self._has_distrib_vars,
                       self._has_fd_group)
            else:
                raw = (
                    {'input': {}, 'output': {}},
                    {'input': {}, 'output': {}},
                    {'input': {}, 'output': {}},
                    False,
                    False,
                    False,
                    {},
                    False,
                    False,
                )

            gathered = self.comm.allgather(raw)

            # start with a fresh dict to keep order the same in all procs
            old_abs2meta = allprocs_abs2meta
            allprocs_abs2meta = {'input': {}, 'output': {}}

            for io in ['input', 'output']:
                allprocs_prom2abs_list[io] = {}

            myrank = self.comm.rank
            for rank, (proc_discrete, proc_prom2abs_list, proc_abs2meta,
                       oscale, oadd, rscale, ginputs, has_dist_vars,
                       has_fd_group) in enumerate(gathered):
                self._has_output_scaling |= oscale
                self._has_output_adder |= oadd
                self._has_resid_scaling |= rscale
                self._has_distrib_vars |= has_dist_vars
                self._has_fd_group |= has_fd_group

                if rank != myrank:
                    for p, mlist in ginputs.items():
                        if p not in self._group_inputs:
                            self._group_inputs[p] = []
                        self._group_inputs[p].extend(mlist)

                for io in ['input', 'output']:
                    allprocs_abs2meta[io].update(proc_abs2meta[io])
                    allprocs_discrete[io].update(proc_discrete[io])

                    for prom_name, abs_names_list in proc_prom2abs_list[io].items():
                        if prom_name not in allprocs_prom2abs_list[io]:
                            allprocs_prom2abs_list[io][prom_name] = []
                        allprocs_prom2abs_list[io][prom_name].extend(abs_names_list)

            for io in ('input', 'output'):
                if allprocs_abs2meta[io]:
                    # update new allprocs_abs2meta with our local version (now that we have a
                    # consistent order for our dict), so that the 'size' metadata will
                    # accurately reflect this proc's var size instead of one from some other proc.
                    allprocs_abs2meta[io].update(old_abs2meta[io])

        self._var_allprocs_abs2meta = allprocs_abs2meta

        for prom_name, abs_list in allprocs_prom2abs_list['output'].items():
            if len(abs_list) > 1:
                self._collect_error("{}: Output name '{}' refers to "
                                    "multiple outputs: {}.".format(self.msginfo, prom_name,
                                                                   sorted(abs_list)))

        for io in ('input', 'output'):
            a2p = self._var_allprocs_abs2prom[io]
            for prom, abslist in self._var_allprocs_prom2abs_list[io].items():
                for abs_name in abslist:
                    a2p[abs_name] = prom

        if self._group_inputs:
            p2abs_in = self._var_allprocs_prom2abs_list['input']
            extra = [gin for gin in self._group_inputs if gin not in p2abs_in]
            if extra:
                # make sure that we don't have a leftover group input default entry from a previous
                # execution of _setup_var_data before promoted names were updated.
                ex = set()
                for e in extra:
                    if e in old_prom2abs:
                        del self._group_inputs[e]  # clean up old key using old promoted name
                    else:
                        ex.add(e)
                if ex:
                    self._collect_error(f"{self.msginfo}: The following group inputs, passed to "
                                        f"set_input_defaults(), could not be found: {sorted(ex)}.")

        if self._var_discrete['input'] or self._var_discrete['output']:
            self._discrete_inputs = _DictValues(self._var_discrete['input'])
            self._discrete_outputs = _DictValues(self._var_discrete['output'])
        else:
            self._discrete_inputs = self._discrete_outputs = {}

        self._vars_to_gather = self._find_vars_to_gather()

        # create mapping of indep var names to their metadata
        self._ivcs = self.get_indep_vars(local=False)

    def _resolve_group_input_defaults(self, show_warnings=False):
        """
        Resolve any ambiguities in group input defaults throughout the model.

        Only called at the model level.

        Parameters
        ----------
        show_warnings : bool
            Bool to show or hide the auto_ivc warnings.
        """
        skip = set(('path', 'use_tgt', 'prom', 'src_shape', 'src_indices', 'auto'))
        prom2abs_in = self._var_allprocs_prom2abs_list['input']
        abs_in2prom_info = self._problem_meta['abs_in2prom_info']
        abs2meta_in = self._var_allprocs_abs2meta['input']

        self._auto_ivc_warnings = []

        for prom, metalist in self._group_inputs.items():
            if prom not in prom2abs_in:
                # this error was already collected in setup_var_data, so just continue here
                continue
            try:
                paths = [(i, m['path']) for i, m in enumerate(metalist) if not m['auto']]
                top_origin = paths[0][1]
                top_prom = metalist[paths[0][0]]['prom']
            except KeyError:
                issue_warning("No auto IVCs found", prefix=self.msginfo, category=PromotionWarning)
            allmeta = set()
            for meta in metalist:
                allmeta.update(meta)
            fullmeta = {n: _UNDEFINED for n in allmeta - skip}

            for key in sorted(fullmeta):
                for submeta in metalist:
                    if submeta['auto']:
                        continue
                    if key in submeta:
                        if fullmeta[key] is _UNDEFINED:
                            origin = submeta['path']
                            origin_prom = submeta['prom']
                            val = fullmeta[key] = submeta[key]
                            if origin != top_origin:
                                msg = (f"Group '{top_origin}' did not set a default "
                                       f"'{key}' for input '{top_prom}', so the value of "
                                       f"({val}) from group '{origin}' will be used.")
                                if show_warnings:
                                    issue_warning(msg, category=PromotionWarning)
                                else:
                                    self._auto_ivc_warnings.append(msg)

                        else:
                            eq = submeta[key] == val
                            if isinstance(eq, np.ndarray):
                                eq = np.all(eq)
                            if not eq:
                                # first, see if origin is an ancestor
                                if not origin or submeta['path'].startswith(origin + '.'):
                                    msg = (f"Groups '{origin}' and '{submeta['path']}' "
                                           f"called set_input_defaults for the input "
                                           f"'{origin_prom}' with conflicting '{key}'. "
                                           f"The value ({val}) from '{origin}' will be "
                                           "used.")
                                    if show_warnings:
                                        issue_warning(msg, category=PromotionWarning)
                                    else:
                                        self._auto_ivc_warnings.append(msg)
                                else:  # origin is not an ancestor, so we have an ambiguity
                                    if origin_prom != submeta['prom']:
                                        prm = f"('{origin_prom}' / '{submeta['prom']}')"
                                    else:
                                        prm = f"'{origin_prom}'"
                                    common = common_subpath((origin, submeta['path']))
                                    if common:
                                        sub = self._get_subsystem(common)
                                        if sub is not None:
                                            for a in prom2abs_in[prom]:
                                                if a in sub._var_abs2prom['input']:
                                                    prom = sub._var_abs2prom['input'][a]
                                                    break

                                    gname = f"Group named '{common}'" if common else 'model'
                                    self._collect_error(f"{self.msginfo}: The subsystems {origin} "
                                                        f"and {submeta['path']} called "
                                                        f"set_input_defaults for promoted input "
                                                        f"{prm} with conflicting values for "
                                                        f"'{key}'. Call <group>.set_input_defaults("
                                                        f"'{prom}', {key}=?), where <group> is the "
                                                        f"{gname} to remove the ambiguity.")

            # update all metadata dicts with any missing metadata that was filled in elsewhere
            # and update src_shape and use_tgt in abs_in2prom_info
            for meta in metalist:
                tree_level = meta['path'].count('.') + 1 if meta['path'] else 0
                prefix = meta['path'] + '.' if meta['path'] else ''
                src_shape = None
                if 'val' in meta:
                    abs_in = prom2abs_in[prom][0]
                    if abs_in in abs2meta_in:  # it's a continuous variable
                        src_shape = np.asarray(meta['val']).shape
                elif 'src_shape' in meta:
                    src_shape = meta['src_shape']

                if src_shape is not None:
                    # Now update the global promotes info dict
                    for tgt in prom2abs_in[prom]:
                        if tgt in abs_in2prom_info and tgt.startswith(prefix):
                            pinfo = abs_in2prom_info[tgt][tree_level]
                            if pinfo is not None:
                                p2 = abs_in2prom_info[tgt][tree_level + 1]
                                if p2 is not None:
                                    # src_shape from a set_input_defaults call actually
                                    # must match the promoted src_shape from one level
                                    # deeper in the tree.
                                    if p2.src_shape is not None and p2.src_shape != src_shape:
                                        self._collect_error(f"{self.msginfo}: src_shape {src_shape}"
                                                            f" set by set_input_defaults('{prom}', "
                                                            f"...) in group '{meta['path']}' "
                                                            "conflicts with src_shape of "
                                                            f"{pinfo.src_shape} for promoted input "
                                                            f"'{pinfo.prom_path()}")
                                    p2.set_src_shape(src_shape)
                            else:
                                abs_in2prom_info[tgt][tree_level] = \
                                    _PromotesInfo(src_shape=src_shape, prom=prom,
                                                  promoted_from=self.pathname)
                else:
                    # check for discrete targets
                    for tgt in prom2abs_in[prom]:
                        if tgt in self._discrete_inputs:
                            for key, val in meta.items():
                                # for discretes we can only set the value (not units/src_shape)
                                if key == 'val':
                                    self._discrete_inputs[tgt] = val
                                elif key in ('units', 'src_shape'):
                                    self._collect_error(f"{self.msginfo}: Cannot set '{key}={val}'"
                                                        f" for discrete variable '{tgt}'.")

                meta.update(fullmeta)

    def _find_vars_to_gather(self):
        """
        Return a mapping of var pathname to owning rank.

        The mapping will contain ONLY systems that are remote on at least one proc.
        Distributed systems are not included.

        Returns
        -------
        dict
            The mapping of variable pathname to owning rank.
        """
        remote_vars = {}

        if self.comm.size > 1:
            myproc = self.comm.rank
            nprocs = self.comm.size

            for io in ('input', 'output'):
                abs2prom = self._var_abs2prom[io]
                abs2meta = self._var_allprocs_abs2meta[io]

                # var order must be same on all procs
                sorted_names = sorted(self._var_allprocs_abs2prom[io])
                locality = np.zeros((nprocs, len(sorted_names)), dtype=bool)
                for i, name in enumerate(sorted_names):
                    if name in abs2prom:
                        locality[myproc, i] = True

                my_loc = locality[myproc, :].copy()
                self.comm.Allgather(my_loc, locality)

                for i, name in enumerate(sorted_names):
                    nzs = np.nonzero(locality[:, i])[0]
                    if name in abs2meta and abs2meta[name]['distributed']:
                        pass
                    elif 0 < nzs.size < nprocs:
                        remote_vars[name] = nzs[0]

        return remote_vars

    @collect_errors
    def _setup_var_sizes(self):
        """
        Compute the arrays of variable sizes for all variables/procs on this system.
        """
        self._var_offsets = None
        abs2idx = self._var_allprocs_abs2idx = {}
        all_abs2meta = self._var_allprocs_abs2meta
        self._var_sizes = {
            'input': np.zeros((self.comm.size, len(all_abs2meta['input'])), dtype=INT_DTYPE),
            'output': np.zeros((self.comm.size, len(all_abs2meta['output'])), dtype=INT_DTYPE),
        }

        for subsys in self._sorted_sys_iter():
            subsys._setup_var_sizes()

        iproc = self.comm.rank
        for io, sizes in self._var_sizes.items():
            abs2meta = self._var_abs2meta[io]
            for i, name in enumerate(self._var_allprocs_abs2meta[io]):
                abs2idx[name] = i
                if name in abs2meta:
                    sz = abs2meta[name]['size']
                    sizes[iproc, i] = 0 if sz is None else sz

            if self.comm.size > 1:
                my_sizes = sizes[iproc, :].copy()
                self.comm.Allgather(my_sizes, sizes)

        if self.comm.size > 1:
            if (self._has_distrib_vars or self._contains_parallel_group or
                not np.all(self._var_sizes['output']) or
               not np.all(self._var_sizes['input'])):

                if self._distributed_vector_class is not None:
                    self._vector_class = self._distributed_vector_class
                else:
                    raise RuntimeError("{}: Distributed vectors are required but no distributed "
                                       "vector type has been set.".format(self.msginfo))
        else:
            self._vector_class = self._local_vector_class

        self._compute_owning_ranks()

    def _compute_owning_ranks(self):
        abs2meta = self._var_allprocs_abs2meta
        abs2discrete = self._var_allprocs_discrete

        if self.comm.size > 1:
            owns = self._owning_rank
            self._owned_sizes = self._var_sizes['output'].copy()
            abs2idx = self._var_allprocs_abs2idx
            for io in ('input', 'output'):
                sizes = self._var_sizes[io]
                for name, meta in abs2meta[io].items():
                    dist = meta['distributed']
                    i = abs2idx[name]
                    for rank in range(self.comm.size):
                        if sizes[rank, i] > 0:
                            owns[name] = rank
                            if not dist and io == 'output':
                                self._owned_sizes[rank + 1:, i] = 0  # zero out all dups
                            break

                if abs2discrete[io]:
                    prefix = self.pathname + '.' if self.pathname else ''
                    for rank, names in enumerate(self.comm.allgather(self._var_discrete[io])):
                        if prefix:
                            toadd = {prefix + n for n in names}.difference(owns)
                        else:
                            toadd = set(names).difference(owns)
                        for n in toadd:
                            owns[n] = rank
        else:
            self._owned_sizes = self._var_sizes['output']

    def _owned_size(self, abs_name):
        """
        Return the size of the variable on the owning rank.

        Parameters
        ----------
        abs_name : str
            The absolute name of the variable.

        Returns
        -------
        int
            The size of the variable on this rank, 0 if this is not the owning rank.
        """
        return self._owned_sizes[self.comm.rank, self._var_allprocs_abs2idx[abs_name]]

    def _setup_global_connections(self, parent_conns=None):
        """
        Compute dict of all connections between this system's inputs and outputs.

        Parameters
        ----------
        parent_conns : dict
            Dictionary of connections passed down from parent group.
        """
        global_abs_in2out = defaultdict(set)

        allprocs_prom2abs_list_in = self._var_allprocs_prom2abs_list['input']
        allprocs_prom2abs_list_out = self._var_allprocs_prom2abs_list['output']

        allprocs_discrete_in = self._var_allprocs_discrete['input']
        allprocs_discrete_out = self._var_allprocs_discrete['output']

        abs_in2prom_info = self._problem_meta['abs_in2prom_info']

        pathname = self.pathname

        abs_in2out = {}
        new_conns = {}

        prefix = pathname + '.' if pathname else ''
        path_len = len(prefix)

        if parent_conns is not None:
            for abs_in, abs_out in parent_conns.items():
                if abs_in.startswith(prefix) and abs_out.startswith(prefix):
                    global_abs_in2out[abs_in].add(abs_out)

                    in_subsys, _, _ = abs_in[path_len:].partition('.')
                    out_subsys, _, _ = abs_out[path_len:].partition('.')

                    # if connection is contained in a subgroup, add to conns
                    # to pass down to subsystems.
                    if in_subsys == out_subsys:
                        if in_subsys not in new_conns:
                            new_conns[in_subsys] = {abs_in: abs_out}
                        else:
                            new_conns[in_subsys][abs_in] = abs_out

        # Add implicit connections (only ones owned by this group)
        for prom_name, out_list in allprocs_prom2abs_list_out.items():
            if prom_name in allprocs_prom2abs_list_in:  # names match ==> a connection
                abs_out = out_list[0]
                out_subsys, _, _ = abs_out[path_len:].partition('.')
                for abs_in in allprocs_prom2abs_list_in[prom_name]:
                    in_subsys, _, _ = abs_in[path_len:].partition('.')
                    global_abs_in2out[abs_in].add(abs_out)
                    if out_subsys == in_subsys:
                        in_subsys, _, _ = abs_in[path_len:].partition('.')
                        out_subsys, _, _ = abs_out[path_len:].partition('.')
                        # if connection is contained in a subgroup, add to conns
                        # to pass down to subsystems.
                        if in_subsys == out_subsys:
                            if in_subsys not in new_conns:
                                new_conns[in_subsys] = {abs_in: abs_out}
                            else:
                                new_conns[in_subsys][abs_in] = abs_out
                    else:  # this group will handle the transfer
                        abs_in2out[abs_in] = abs_out

        src_ind_inputs = set()
        abs2meta = self._var_abs2meta['input']
        allprocs_abs2meta_in = self._var_allprocs_abs2meta['input']

        self._bad_conn_vars = set()

        # Add explicit connections (only ones declared by this group)
        for prom_in, (prom_out, src_indices, flat) in self._manual_connections.items():

            # throw an exception if either output or input doesn't exist
            # (not traceable to a connect statement, so provide context)
            if not (prom_out in allprocs_prom2abs_list_out or prom_out in allprocs_discrete_out):
                if (prom_out in allprocs_prom2abs_list_in or prom_out in allprocs_discrete_in):
                    msg = f"{self.msginfo}: Attempted to connect from '{prom_out}' to " + \
                          f"'{prom_in}', but '{prom_out}' is an input. " + \
                          "All connections must be from an output to an input."
                else:
                    guesses = get_close_matches(prom_out, list(allprocs_prom2abs_list_out.keys()) +
                                                list(allprocs_discrete_out.keys()))
                    msg = f"{self.msginfo}: Attempted to connect from '{prom_out}' to " + \
                          f"'{prom_in}', but '{prom_out}' doesn't exist. Perhaps you meant " + \
                          f"to connect to one of the following outputs: {guesses}."

                self._bad_conn_vars.update((prom_in, prom_out))
                self._collect_error(msg)
                continue

            if not (prom_in in allprocs_prom2abs_list_in or prom_in in allprocs_discrete_in):
                if (prom_in in allprocs_prom2abs_list_out or prom_in in allprocs_discrete_out):
                    msg = f"{self.msginfo}: Attempted to connect from '{prom_out}' to " + \
                          f"'{prom_in}', but '{prom_in}' is an output. " + \
                          "All connections must be from an output to an input."
                else:
                    guesses = get_close_matches(prom_in, list(allprocs_prom2abs_list_in.keys()) +
                                                list(allprocs_discrete_in.keys()))
                    msg = f"{self.msginfo}: Attempted to connect from '{prom_out}' to " + \
                          f"'{prom_in}', but '{prom_in}' doesn't exist. Perhaps you meant " + \
                          f"to connect to one of the following inputs: {guesses}."

                self._bad_conn_vars.update((prom_in, prom_out))
                self._collect_error(msg)
                continue

            # Throw an exception if output and input are in the same system
            # (not traceable to a connect statement, so provide context)
            # and check if src_indices is defined in both connect and add_input.
            abs_out = allprocs_prom2abs_list_out[prom_out][0]
            out_comp, _, _ = abs_out.rpartition('.')
            out_subsys, _, _ = abs_out[path_len:].partition('.')

            for abs_in in allprocs_prom2abs_list_in[prom_in]:
                in_comp, _, _ = abs_in.rpartition('.')
                if out_comp == in_comp:
                    self._collect_error(
                        f"{self.msginfo}: Output and input are in the same System for connection "
                        f"from '{prom_out}' to '{prom_in}'.")
                    self._bad_conn_vars.update((prom_in, prom_out))
                    continue

                if src_indices is not None:
                    a2m = allprocs_abs2meta_in[abs_in]
                    if (a2m['shape_by_conn'] or a2m['compute_shape']):
                        self._collect_error(
                            f"{self.msginfo}: Setting of 'src_indices' along with 'shape_by_conn', "
                            f"'copy_shape', or 'compute_shape' for variable '{abs_in}' "
                            "is unsupported.")
                        self._bad_conn_vars.update((prom_in, prom_out))
                        continue

                    if abs_in in abs2meta:
                        if abs_in not in abs_in2prom_info:
                            abs_in2prom_info[abs_in] = [None] * (abs_in.count('.') + 1)
                        # place a _PromotesInfo at the top level to handle the src_indices
                        if abs_in2prom_info[abs_in][0] is None:
                            try:
                                abs_in2prom_info[abs_in][0] = _PromotesInfo(src_indices=src_indices,
                                                                            flat=flat, prom=abs_in)
                            except Exception:
                                type_exc, exc, tb = sys.exc_info()
                                self._collect_error(
                                    f"When connecting from '{prom_out}' to '{prom_in}': {exc}",
                                    exc_type=type_exc, tback=tb, ident=(abs_out, abs_in))
                                self._bad_conn_vars.update((prom_in, prom_out))
                                continue

                        meta = abs2meta[abs_in]
                        meta['manual_connection'] = True
                        meta['src_indices'] = src_indices
                        meta['flat_src_indices'] = flat

                    src_ind_inputs.add(abs_in)

                if abs_in in abs_in2out:
                    self._collect_error(
                        f"{self.msginfo}: Input '{abs_in}' cannot be connected to '{abs_out}' "
                        f"because it's already connected to '{abs_in2out[abs_in]}'.",
                        ident=(abs_out, abs_in))
                    self._bad_conn_vars.update((prom_in, prom_out))
                    continue

                abs_in2out[abs_in] = abs_out

                # if connection is contained in a subgroup, add to conns to pass down to subsystems.
                if abs_in[path_len:].partition('.')[0] == out_subsys:
                    if out_subsys not in new_conns:
                        new_conns[out_subsys] = {abs_in: abs_out}
                    else:
                        new_conns[out_subsys][abs_in] = abs_out

        # Compute global_abs_in2out by first adding this group's contributions,
        # then adding contributions from systems above/below, then allgathering.
        for tgt, src in abs_in2out.items():
            global_abs_in2out[tgt].add(src)

        for subgroup in self._subgroups_myproc:
            if subgroup.name in new_conns:
                subgroup._setup_global_connections(parent_conns=new_conns[subgroup.name])
            else:
                subgroup._setup_global_connections()
            for tgt, src in subgroup._conn_global_abs_in2out.items():
                global_abs_in2out[tgt].add(src)

        dup_info = [(n, srcs) for n, srcs in global_abs_in2out.items() if len(srcs) > 1]
        if dup_info:
            dup = ["%s from %s" % (tgt, sorted(srcs)) for tgt, srcs in dup_info]
            dupstr = ', '.join(dup)
            self._collect_error(f"{self.msginfo}: The following inputs have multiple "
                                f"connections: {dupstr}.", ident=dupstr)

        if self.comm.size > 1 and self._mpi_proc_allocator.parallel:
            # If running in parallel, allgather
            if self._gather_full_data():
                raw = (global_abs_in2out, src_ind_inputs)
            else:
                raw = ({}, ())
            gathered = self.comm.allgather(raw)

            all_src_ind_ins = set()
            for myproc_global_abs_in2out, src_ind_ins in gathered:
                for tgt, srcs in myproc_global_abs_in2out.items():
                    global_abs_in2out[tgt].update(srcs)
                all_src_ind_ins.update(src_ind_ins)
            src_ind_inputs = all_src_ind_ins

        for inp in src_ind_inputs:
            allprocs_abs2meta_in[inp]['has_src_indices'] = True

        self._conn_global_abs_in2out = {name: srcs.pop()
                                        for name, srcs in global_abs_in2out.items()}

    def get_indep_vars(self, local):
        """
        Return a dict of independant variables contained in this group or any of its subgroups.

        Parameters
        ----------
        local : bool
            If True, return only the variables local to the current process.

        Returns
        -------
        dict
            Dict of all independant variables in this group and their corresponding metadata.
        """
        abs2meta = self._var_abs2meta['output'] if local else self._var_allprocs_abs2meta['output']
        return {n: meta for n, meta in abs2meta.items() if 'openmdao:indep_var' in meta['tags']}

    def get_boundary_vars(self, io, local):
        """
        Return a set of inputs or outputs connected to variables outside of this Group.

        Parameters
        ----------
        io : str
            Either 'input' or 'output'.
        local : bool
            If True, return only the variables local to the current process.

        Returns
        -------
        set
            Set of absolute inputs or outputs connected to variables outside of this Group.
        """
        assert io in ('input', 'output'), \
            f"io must be either 'input' or 'output', but '{io}' was given."
        # _var_*_abs2prom contains both continuous and discrete variables
        vnames = self._var_abs2prom[io] if local else self._var_allprocs_abs2prom[io]
        return set(vnames).difference(self._conn_global_abs_in2out)

    def _setup_jax(self, from_group=False):
        if jax is None:
            return

        # recurse down the tree and setup
        # jax anywhere below where it's active, then return.
        for subsys in self._subsystems_myproc:
            if isinstance(subsys, Group) or subsys.options['derivs_method'] == 'jax':
                subsys._setup_jax(from_group)

    def _setup_dynamic_shapes(self):
        """
        Dynamically add shape/size metadata for variables.

        This only happens if the user has set shape_by_conn, copy_shape, or compute_shape
        for a variable.
        """
        def get_group_input_shape(prom, gshapes):
            """
            Get the shape of the given promoted group input.

            Parameters
            ----------
            prom : str
                Promoted name of the group input.
            gshapes : dict
                Mapping of group input name to shape.

            Returns
            -------
            tuple or None
                If the shape of the variable is known, return the shape.
                Otherwise, return None.
            """
            if prom in gshapes:
                return gshapes[prom]

            if prom in self._group_inputs:
                for d in self._group_inputs[prom]:
                    if 'src_shape' in d:
                        return d['src_shape']
                    elif 'val' in d:
                        return np.asarray(d['val']).shape

        def compute_var_meta(graph, to_var, shapes, func):
            """
            Compute shape info for the given variable using the given function.

            Parameters
            ----------
            graph : nx.DiGraph
                Graph containing all variables with shape info.
            to_var : str
                Name of variable to compute shape info for.
            shapes : dict
                Mapping of variable name to shape.
            func : function
                Function to use to compute the shape.

            Returns
            -------
            tuple or None
                If the shape of the variable is known, return the shape.
                Otherwise, return None.
            """
            compname = to_var.rpartition('.')[0]
            try:
                from_shape = func(shapes)
            except KeyError as err:
                abs_name = f"{compname}.{err.args[0]}"
                self._collect_error(f"{self.msginfo}: Can't compute shape of variable '{to_var}': "
                                    f"variable '{abs_name}' doesn't exist.")
                return
            except Exception as err:
                self._collect_error(f"{self.msginfo}: Error occurred while computing the shape "
                                    f"of variable '{to_var}': {err}")
                return
            else:
                graph.nodes[to_var]['shape'] = from_shape

            return from_shape

        def copy_var_meta(graph, from_var, to_var, distrib_sizes):
            """
            Copy shape info from from_var's metadata to to_var's metadata in the graph.

            Parameters
            ----------
            graph : nx.DiGraph
                Graph containing all variables with shape info.
            from_var : str
                Name of variable to copy shape info from.
            to_var : str
                Name of variable to copy shape info to.
            distrib_sizes : dict
                Mapping of distributed variable name to sizes in each rank.

            Returns
            -------
            tuple or None
                If the shape of the variable is known, return the shape.
                Otherwise, return None.
            """
            if to_var.startswith('#'):
                return

            nprocs = self.comm.size

            from_meta = graph.nodes[from_var]
            from_dist = nprocs > 1 and from_meta['distributed']
            from_shape = from_meta['shape']
            from_io = from_meta['io']

            to_meta = graph.nodes[to_var]
            to_dist = nprocs > 1 and to_meta['distributed']
            to_io = to_meta['io']

            # known dist output to/from non-distributed input.  We don't allow this case because
            # non-distributed variables must have the same value on all procs and the only way
            # this is possible is if the src_indices on each proc are identical, but that's not
            # possible if we assume 'always local' transfer (see POEM 46).
            if from_dist and not to_dist:
                if from_io == 'output':
                    self._collect_error(
                        f"{self.msginfo}: dynamic sizing of non-distributed {to_io} '{to_var}' "
                        f"from distributed {from_io} '{from_var}' is not supported.")
                    return
                else:  # serial_out <- dist_in
                    # all input rank sizes must be the same
                    if not np.all(distrib_sizes[from_var] == distrib_sizes[from_var][0]):
                        if from_io == 'output':
                            ident = (from_var, to_var)
                        else:
                            ident = (to_var, from_var)
                        self._collect_error(
                            f"{self.msginfo}: dynamic sizing of non-distributed {to_io} '{to_var}' "
                            f"from distributed {from_io} '{from_var}' is not supported because not "
                            f"all {from_var} ranks are the same size "
                            f"(sizes={distrib_sizes[from_var]}).", ident=ident)
                        return

            to_meta['shape'] = from_shape

            if from_var in distrib_sizes:
                distrib_sizes[to_var] = distrib_sizes[from_var]

            return from_shape

        def get_unresolved_knowns(graph, nodes=None):
            """
            Return all unresolved nodes with known shape.

            Unresolved means that the node has known shape and at least one successor
            with unknown shape.

            Parameters
            ----------
            graph : nx.DiGraph
                Graph containing all variables with shape info.
            nodes : list of str or None
                List of nodes to check.  If None, check all nodes in the graph.

            Returns
            -------
            set of str
                Set of nodes with known shape but at least one successor with unknown shape.
            """
            gnodes = graph.nodes
            if nodes is None:
                nodes = graph.nodes()

            unresolved = set()
            for node in nodes:
                if gnodes[node]['shape'] is not None:  # node has known shape
                    for succ in graph.successors(node):
                        if gnodes[succ]['shape'] is None:
                            unresolved.add(node)
                            break

            return unresolved

        def get_actives(graph, knowns):
            """
            Return all active single edges and active multi nodes.

            Active edges are those that are connected on one end to a known shape variable
            and on the other end to an unknown shape variable.  Active nodes are those that
            have unknown shape but are connected to a known shape variable.

            Single edges correspond to 'shape_by_conn' and 'copy_shape' connections.
            Multi nodes are variables that have 'compute_shape' set to True so they
            connect to multiple nodes of the opposite io type in a component. For example
            a 'compute_shape' output variable will connect to all inputs in the component and
            each of those edges will be labeled as 'multi'. So a multi node is a node that
            has 'multi' incoming edges.

            Parameters
            ----------
            graph : nx.DiGraph
                Graph containing all variables with shape info.
            knowns : list of str
                List of nodes with known shape.

            Returns
            -------
            active_single_edges : set of (str, str)
                Set of active 'single' edges (for copy_shape and shape_by_conn).
            active_multi_nodes : set of str
                Set of active nodes with 'multi' edges (for compute_shape).
            """
            active_single_edges = set()
            active_multi_nodes = set()

            for known in knowns:
                for succ in graph.successors(known):
                    if nodes[succ]['shape'] is None:
                        if edges[known, succ]['multi']:
                            active_multi_nodes.add(succ)
                        else:
                            active_single_edges.add((known, succ))

            return active_single_edges, active_multi_nodes

        def is_unresolved(graph, node):
            """
            Return True if the given node is unresolved.

            Unresolved means that the node has at least one successor with unknown shape.

            Parameters
            ----------
            graph : nx.DiGraph
                Graph containing all variables with shape info.
            node : str
                Node to check.

            Returns
            -------
            bool
                True if the node is unresolved.
            """
            for s in graph.successors(node):
                if graph.nodes[s]['shape'] is None:
                    return True
            return False

        def meta2node_data(meta):
            """
            Return a dict containing select metadata for the given variable.

            Parameters
            ----------
            meta : dict
                Metadata for the variable.

            Returns
            -------
            dict
                Dict containing select metadata for the variable.
            """
            return {
                'distributed': meta['distributed'],
                'shape': meta['shape'],
                'compute_shape': meta['compute_shape'],
                'shape_by_conn': meta['shape_by_conn'],
                'copy_shape': meta['copy_shape'],
            }

        all_abs2prom_in = self._var_allprocs_abs2prom['input']
        nprocs = self.comm.size
        conn = self._conn_global_abs_in2out
        rev_conn = None

        self._shapes_graph = graph = nx.DiGraph()
        knowns = set()
        dist_sz = {}  # local distrib sizes
        my_abs2meta_out = self._var_abs2meta['output']
        my_abs2meta_in = self._var_abs2meta['input']
        all_abs2meta_out = self._var_allprocs_abs2meta['output']
        all_abs2meta_in = self._var_allprocs_abs2meta['input']
        grp_shapes = {}
        compute_shape_functs = {}
        component_io = defaultdict(list)

        # find all variables that have an unknown shape (across all procs) and connect them
        # to other unknown and known shape variables to form a directed graph.
        for io in ('input', 'output'):
            for name, meta in self._var_allprocs_abs2meta[io].items():
                compname = name.rpartition('.')[0]
                component_io[compname, io].append(name)

                if meta['shape_by_conn']:
                    graph.add_node(name, io=io, **meta2node_data(meta))
                    if name in conn:  # it's a connected input
                        abs_from = conn[name]
                        if abs_from not in graph:
                            from_meta = all_abs2meta_out[abs_from]
                            graph.add_node(abs_from, io='output', **meta2node_data(from_meta))
                        graph.add_edge(abs_from, name, multi=False)
                    else:
                        if rev_conn is None:
                            rev_conn = get_rev_conns(self._conn_global_abs_in2out)
                        if name in rev_conn:  # connected output
                            for inp in rev_conn[name]:
                                inmeta = all_abs2meta_in[inp]
                                graph.add_node(inp, io='input', **meta2node_data(inmeta))
                                graph.add_edge(inp, name, multi=False)
                        elif not meta['compute_shape'] and not meta['copy_shape']:
                            # check to see if we can get shape from _group_inputs
                            fail = not meta['shape']
                            if io == 'input':
                                prom = all_abs2prom_in[name]
                                grp_shape = get_group_input_shape(prom, grp_shapes)
                                if grp_shape is not None:
                                    # use '#' to designate this as an entry that's not a variable
                                    gnode = f"#{prom}"
                                    graph.add_node(gnode, io='input', shape=grp_shape,
                                                   distributed=False, shape_by_conn=None,
                                                   compute_shape=None)
                                    graph.add_edge(gnode, name, multi=False)
                                    grp_shapes[prom] = grp_shape
                                    fail = False
                                else:  # see if there are any connected inputs with known shape
                                    for n in self._var_allprocs_prom2abs_list['input'][prom]:
                                        if n != name:
                                            m = all_abs2meta_in[n]
                                            if not (m['distributed'] or m['has_src_indices']
                                                    or m['shape_by_conn'] or m['compute_shape']
                                                    or m['copy_shape']):
                                                fail = False
                                                graph.add_node(n, io='input', known_count=0,
                                                               **meta2node_data(all_abs2meta_in[n]))
                                                graph.add_edge(n, name, multi=False)
                                                break
                            if fail and name not in self._bad_conn_vars:
                                self._collect_error(
                                    f"{self.msginfo}: 'shape_by_conn' was set for "
                                    f"unconnected variable '{name}'.")

                if meta['copy_shape']:
                    # variable whose shape is being copied must be on the same component, and
                    # name stored in 'copy_shape' entry must be the relative name.
                    abs_from = name.rpartition('.')[0] + '.' + meta['copy_shape']
                    if abs_from in all_abs2meta_in or abs_from in all_abs2meta_out:
                        a2m = all_abs2meta_in if abs_from in all_abs2meta_in else all_abs2meta_out
                        if name not in graph:
                            graph.add_node(name, io=io, **meta2node_data(meta))
                        if abs_from not in graph:
                            from_io = 'input' if abs_from in all_abs2meta_in else 'output'
                            from_meta = a2m[abs_from]
                            graph.add_node(abs_from, io=from_io, **meta2node_data(from_meta))

                        graph.add_edge(abs_from, name, multi=False)
                    else:
                        self._collect_error(f"{self.msginfo}: Can't copy shape of variable "
                                            f"'{abs_from}'. Variable doesn't exist or is not "
                                            "continuous.")
                elif meta['compute_shape']:
                    compute_shape_functs[name] = meta['compute_shape']
                    if name not in graph:
                        graph.add_node(name, shape=meta['shape'], io=io,
                                       compute_shape=meta['compute_shape'],
                                       distributed=meta['distributed'])

                # store known distributed size info needed for computing shapes
                if nprocs > 1:
                    my_abs2meta = my_abs2meta_in if name in my_abs2meta_in else my_abs2meta_out
                    if name in my_abs2meta:
                        sz = my_abs2meta[name]['size']
                        if sz is not None:
                            dist_sz[name] = sz
                    else:
                        dist_sz[name] = 0

        # loop over any 'compute_shape' variables and add edges to the graph
        for name in compute_shape_functs:
            comp_name = name.rpartition('.')[0]

            # get 'opposite' io variables to use as inputs to compute_shape function
            io = 'input' if name in all_abs2meta_out else 'output'

            for abs_name in component_io[comp_name, io]:
                meta = self._var_allprocs_abs2meta[io][abs_name]
                if abs_name not in graph:
                    graph.add_node(abs_name, io=io, **meta2node_data(meta))

                graph.add_edge(abs_name, name, multi=True)

        if graph.order() == 0:
            # we don't have any shape_by_conn or copy_shape variables, so we're done
            return

        if nprocs > 1:
            distrib_sizes = defaultdict(lambda: np.zeros(nprocs, dtype=INT_DTYPE))
            for rank, dsz in enumerate(self.comm.allgather(dist_sz)):
                for n, sz in dsz.items():
                    distrib_sizes[n][rank] = sz
        else:
            distrib_sizes = {}

        knowns = {n for n, d in graph.nodes(data=True) if d['shape'] is not None}
        all_knowns = knowns.copy()

        nodes = graph.nodes
        edges = graph.edges

        # connected_components needs an undirected graph, so create a temporary one here
        for comps in nx.connected_components(nx.Graph(graph)):

            # treat all knowns initially as unresolved
            unresolved_knowns = all_knowns.intersection(comps)
            if not unresolved_knowns:
                # no knowns in this component, so we fail.
                continue

            progress = 1
            while progress:
                progress = 0
                unresolved_knowns = get_unresolved_knowns(graph, unresolved_knowns)

                active_single_edges, active_multi_nodes = get_actives(graph, unresolved_knowns)
                for k, u in active_single_edges:
                    shp = copy_var_meta(graph, k, u, distrib_sizes)
                    if shp is not None:
                        if is_unresolved(graph, u):
                            unresolved_knowns.add(u)

                        all_knowns.add(u)
                        progress += 1

                for mnode in active_multi_nodes:
                    for k, _, data in graph.in_edges(mnode, data=True):
                        if nodes[k]['shape'] is None and data['multi']:
                            break
                    else:
                        # all 'compute_shape' preds are known so compute shape
                        shapes = {
                            n.rpartition('.')[-1]: nodes[n]['shape']
                            for n in graph.predecessors(mnode)
                        }
                        shp = compute_var_meta(graph, mnode, shapes, nodes[mnode]['compute_shape'])
                        if shp is not None:
                            if is_unresolved(graph, mnode):
                                unresolved_knowns.add(mnode)
                            all_knowns.add(mnode)
                            progress += 1

        # now perform a consistency check on all computed/copied shapes
        mismatches = set()
        for u, v, data in graph.edges(data=True):
            if not data['multi']:
                ushape = nodes[u]['shape']
                vshape = nodes[v]['shape']
                if ushape != vshape and ushape is not None and vshape is not None:
                    udist = nodes[u]['distributed']
                    vdist = nodes[v]['distributed']
                    if not (udist ^ vdist):
                        mismatches.add(tuple(sorted((u, v))))

        if mismatches:
            for u, v in mismatches:
                self._collect_error(f"{self.msginfo}: Shape mismatch, {nodes[u]['shape']} vs. "
                                    f"{nodes[v]['shape']} for variables '{u}' and '{v}' during "
                                    "dynamic shape determination.")

        # update variable metadata based on graph shapes
        for node, data in graph.nodes(data=True):
            if node.startswith('#'):
                continue
            io = data['io']
            allmeta = self._var_allprocs_abs2meta[io][node]

            shape = data['shape']
            size = shape_to_len(shape)
            allmeta['shape'] = shape
            allmeta['size'] = size

            try:
                meta = self._var_abs2meta[io][node]
            except KeyError:
                pass  # node is not local, so no need to update local metadata
            else:
                meta['shape'] = shape
                meta['size'] = size
                # Passing None into shape arguments as an alias for () is deprecated (Numpy 1.20)
                shape = shape if shape is not None else ()
                meta['val'] = np.full(shape, meta['val'], dtype=float)

        # save graph info for possible later plotting
        self._shapes_graph = graph

        unresolved = set(graph.nodes()) - all_knowns
        if unresolved:
            unresolved = sorted(unresolved)
            self._collect_error(f"{self.msginfo}: Failed to resolve shapes for {unresolved}. "
                                "To see the dynamic shape dependency graph, "
                                "do 'openmdao view_dyn_shapes <your_py_file>'.")

    @collect_errors
    @check_mpi_exceptions
    def _setup_connections(self):
        """
        Compute dict of all connections owned by this Group.

        Also, check shapes of connected variables.
        """
        abs_in2out = self._conn_abs_in2out = {}
        self._conn_discrete_in2out = {}
        global_abs_in2out = self._conn_global_abs_in2out
        pathname = self.pathname
        allprocs_discrete_in = self._var_allprocs_discrete['input']
        allprocs_discrete_out = self._var_allprocs_discrete['output']

        for subsys in self._sorted_sys_iter():
            subsys._setup_connections()

        path_dot = pathname + '.' if pathname else ''
        path_len = len(path_dot)

        allprocs_abs2meta_in = self._var_allprocs_abs2meta['input']
        allprocs_abs2meta_out = self._var_allprocs_abs2meta['output']
        abs2meta_in = self._var_abs2meta['input']
        abs2meta_out = self._var_abs2meta['output']

        nproc = self.comm.size

        # Check input/output units here, and set _has_input_scaling
        # to True for this Group if units are defined and different, or if
        # ref or ref0 are defined for the output.
        for abs_in, abs_out in global_abs_in2out.items():
            # Check that they are in different subsystems of this system.
            out_subsys = abs_out[path_len:].partition('.')[0]
            in_subsys = abs_in[path_len:].partition('.')[0]
            if out_subsys != in_subsys:
                if abs_in in allprocs_discrete_in:
                    self._conn_discrete_in2out[abs_in] = abs_out
                elif abs_out in allprocs_discrete_out:
                    self._collect_error(
                        f"{self.msginfo}: Can't connect discrete output '{abs_out}' "
                        f"to continuous input '{abs_in}'.", ident=(abs_out, abs_in))
                    continue
                else:
                    abs_in2out[abs_in] = abs_out

                if nproc > 1 and self._vector_class is None:
                    # check for any cross-process data transfer.  If found, use
                    # self._problem_meta['distributed_vector_class'] as our vector class.
                    if (abs_in not in abs2meta_in or abs_out not in abs2meta_out or
                            abs2meta_in[abs_in]['distributed'] or
                            abs2meta_out[abs_out]['distributed']):
                        self._vector_class = self._distributed_vector_class

            # if connected output has scaling then we need input scaling
            if not self._has_input_scaling and not (abs_in in allprocs_discrete_in or
                                                    abs_out in allprocs_discrete_out):
                out_units = allprocs_abs2meta_out[abs_out]['units']
                in_units = allprocs_abs2meta_in[abs_in]['units']

                # if units are defined and different, or if a connected output has any scaling,
                # we need input scaling.
                self._has_input_scaling = self._has_output_scaling or self._has_resid_scaling or \
                    (in_units and out_units and in_units != out_units)

        # check compatability for any discrete connections
        for abs_in, abs_out in self._conn_discrete_in2out.items():
            in_type = self._var_allprocs_discrete['input'][abs_in]['type']
            try:
                out_type = self._var_allprocs_discrete['output'][abs_out]['type']
            except KeyError:
                self._collect_error(
                    f"{self.msginfo}: Can't connect continuous output '{abs_out}' "
                    f"to discrete input '{abs_in}'.", ident=(abs_out, abs_in))
                continue

            if not issubclass(in_type, out_type):
                self._collect_error(
                    f"{self.msginfo}: Type '{out_type.__name__}' of output '{abs_out}' is "
                    f"incompatible with type '{in_type.__name__}' of input '{abs_in}'.",
                    ident=(abs_out, abs_in))

        # check unit/shape compatibility, but only for connections that are
        # either owned by (implicit) or declared by (explicit) this Group.
        # This way, we don't repeat the error checking in multiple groups.

        for abs_in, abs_out in abs_in2out.items():
            all_meta_out = allprocs_abs2meta_out[abs_out]
            all_meta_in = allprocs_abs2meta_in[abs_in]

            # check unit compatibility
            out_units = all_meta_out['units']
            in_units = all_meta_in['units']

            if out_units:
                if not in_units:
                    if not _is_unitless(out_units):
                        msg = f"Output '{abs_out}' with units of '{out_units}' " + \
                            f"is connected to input '{abs_in}' which has no units."
                        issue_warning(msg, prefix=self.msginfo, category=UnitsWarning)
                elif not is_compatible(in_units, out_units):
                    self._collect_error(
                        f"{self.msginfo}: Output units of '{out_units}' for '{abs_out}' "
                        f"are incompatible with input units of '{in_units}' for '{abs_in}'.",
                        ident=(abs_out, abs_in))
                    continue
            elif in_units is not None:
                if not _is_unitless(in_units):
                    msg = f"Input '{abs_in}' with units of '{in_units}' is " + \
                        f"connected to output '{abs_out}' which has no units."
                    issue_warning(msg, prefix=self.msginfo, category=UnitsWarning)

            # check shape compatibility
            if abs_in in abs2meta_in:
                meta_in = abs2meta_in[abs_in]

                # get output shape from allprocs meta dict, since it may
                # be distributed (we want global shape)
                out_shape = all_meta_out['global_shape']

                # get input shape and src_indices from the local meta dict
                # (input is always local)
                if meta_in['distributed']:
                    # if output is non-distributed and input is distributed, make output shape the
                    # full distributed shape, i.e., treat it in this regard as a distributed output
                    out_shape = self._get_full_dist_shape(abs_out, all_meta_out['shape'])

                in_shape = meta_in['shape']
                src_indices = meta_in['src_indices']

                if src_indices is None and out_shape != in_shape:
                    # out_shape != in_shape is allowed if there's no ambiguity in storage order
                    if (in_shape is None or out_shape is None or
                            not array_connection_compatible(in_shape, out_shape)):
                        with np.printoptions(legacy='1.21'):
                            self._collect_error(
                                f"{self.msginfo}: The source and target shapes do not match or "
                                f"are ambiguous for the connection '{abs_out}' to '{abs_in}'. "
                                f"The source shape is {out_shape} "
                                f"but the target shape is {in_shape}.", ident=(abs_out, abs_in))
                        continue

                elif src_indices is not None:

                    try:
                        shp = (out_shape if all_meta_out['distributed'] else
                               all_meta_out['global_shape'])
                        src_indices.set_src_shape(shp, dist_shape=out_shape)
                        src_indices = src_indices.shaped_instance()
                    except Exception:
                        type_exc, exc, tb = sys.exc_info()
                        s, src, tgt = get_connection_owner(self, abs_in)
                        abs_out = self._conn_global_abs_in2out[tgt]
                        self._collect_error(
                            f"{s.msginfo}: When connecting '{src}' to '{tgt}': {exc}",
                            exc_type=type_exc, tback=tb, ident=(abs_out, abs_in))
                        continue

                    if src_indices.indexed_src_size == 0:
                        continue

                    if src_indices.indexed_src_size != shape_to_len(in_shape):
                        # initial dimensions of indices shape must be same shape as target
                        for idx_d, inp_d in zip(src_indices.indexed_src_shape, in_shape):
                            if idx_d != inp_d:
                                self._collect_error(
                                    f"{self.msginfo}: The source indices {meta_in['src_indices']} "
                                    f"do not specify a valid shape for the connection '{abs_out}' "
                                    f"to '{abs_in}'. The target shape is {in_shape} but indices "
                                    f"are shape {src_indices.indexed_src_shape}.",
                                    ident=(abs_out, abs_in))
                                break
                        else:
                            self._collect_error(
                                f"{self.msginfo}: src_indices shape {src_indices.indexed_src_shape}"
                                f" does not match {abs_in} shape {in_shape}.",
                                ident=(abs_out, abs_in))
                        continue

                    # any remaining dimension of indices must match shape of source
                    if not src_indices._flat_src and (len(src_indices.indexed_src_shape) >
                                                      len(out_shape)):
                        self._collect_error(
                            f"{self.msginfo}: The source indices {meta_in['src_indices']} do not "
                            f"specify a valid shape for the connection '{abs_out}' to '{abs_in}'. "
                            f"The source has {len(out_shape)} dimensions but the indices expect at "
                            f"least {len(src_indices.indexed_src_shape)}.",
                            ident=(abs_out, abs_in))

    def _transfer(self, vec_name, mode, sub=None):
        """
        Perform a vector transfer.

        Parameters
        ----------
        vec_name : str
            Name of the vector RHS on which to perform a transfer.
        mode : str
            Either 'fwd' or 'rev'
        sub : None or str
            If None, perform a full transfer.
            If str, perform a partial transfer to named subsystem for linear Gauss--Seidel.
        """
        xfer = self._transfers[mode]
        if sub in xfer:
            xfer = xfer[sub]
        else:
            if mode == 'fwd' and self._conn_discrete_in2out and vec_name == 'nonlinear':
                self._discrete_transfer(sub)
            return

        vec_inputs = self._vectors['input'][vec_name]

        if mode == 'fwd':
            if xfer is not None:
                if self._has_input_scaling:
                    vec_inputs.scale_to_norm()
                    xfer._transfer(vec_inputs, self._vectors['output'][vec_name], mode)
                    vec_inputs.scale_to_phys()
                else:
                    xfer._transfer(vec_inputs, self._vectors['output'][vec_name], mode)
            if self._conn_discrete_in2out and vec_name == 'nonlinear':
                self._discrete_transfer(sub)

        else:  # rev
            if xfer is not None:
                if self._has_input_scaling:
                    vec_inputs.scale_to_norm(mode='rev')

                xfer._transfer(vec_inputs, self._vectors['output'][vec_name], mode)

                if self._problem_meta['parallel_deriv_color'] is None:
                    key = (sub, '@nocolor')
                    if key in self._transfers['rev']:
                        xfer = self._transfers['rev'][key]
                        xfer._transfer(vec_inputs, self._vectors['output'][vec_name], mode)

                if self._has_input_scaling:
                    vec_inputs.scale_to_phys(mode='rev')

    def _discrete_transfer(self, sub):
        """
        Transfer discrete variables between components.  This only occurs in fwd mode.

        Parameters
        ----------
        sub : None or str
            If None, perform a full transfer.
            If not, perform a partial transfer for linear Gauss--Seidel.
        """
        comm = self.comm
        key = None if sub is None else self._subsystems_allprocs[sub].system.name

        if comm.size == 1:
            for src_sys_name, src, tgt_sys_name, tgt in self._discrete_transfers[key]:
                tgt_sys = self._subsystems_allprocs[tgt_sys_name].system
                src_sys = self._subsystems_allprocs[src_sys_name].system
                # note that we are not copying the discrete value here, so if the
                # discrete value is some mutable object, for example not an int or str,
                # the downstream system will have a reference to the same object
                # as the source, allowing the downstream system to modify the value as
                # seen by the source system.
                tgt_sys._discrete_inputs[tgt] = src_sys._discrete_outputs[src]

        else:  # MPI
            allprocs_recv = self._allprocs_discrete_recv[key]
            discrete_out = self._var_discrete['output']
            if key in self._discrete_transfers:
                xfers, remote_send = self._discrete_transfers[key]
                if allprocs_recv:
                    sendvars = [(n, discrete_out[n]['val']) for n in remote_send]
                    allprocs_send = comm.gather(sendvars, root=0)
                    if comm.rank == 0:
                        allprocs_dict = {}
                        for i in range(comm.size):
                            allprocs_dict.update(allprocs_send[i])
                        recvs = [{} for i in range(comm.size)]
                        for rname, ranks in allprocs_recv.items():
                            val = allprocs_dict[rname]
                            for i in ranks:
                                recvs[i][rname] = val
                        data = comm.scatter(recvs, root=0)
                    else:
                        data = comm.scatter(None, root=0)
                else:
                    data = None

                for src_sys_name, src, tgt_sys_name, tgt in xfers:
                    tgt_sys, _ = self._subsystems_allprocs[tgt_sys_name]
                    if tgt_sys._is_local:
                        if tgt in tgt_sys._discrete_inputs:
                            abs_src = '.'.join((src_sys_name, src))
                            if data is not None and abs_src in data:
                                src_val = data[abs_src]
                            else:
                                src_sys, _ = self._subsystems_allprocs[src_sys_name]
                                src_val = src_sys._discrete_outputs[src]
                            tgt_sys._discrete_inputs[tgt] = src_val

    def _setup_transfers(self):
        """
        Compute all transfers that are owned by this system.
        """
        for subsys in self._subgroups_myproc:
            subsys._setup_transfers()

        self._vector_class.TRANSFER._setup_transfers(self)
        if self._conn_discrete_in2out:
            self._vector_class.TRANSFER._setup_discrete_transfers(self)

    @collect_errors
    def promotes(self, subsys_name, any=None, inputs=None, outputs=None,
                 src_indices=None, flat_src_indices=None, src_shape=None):
        """
        Promote a variable in the model tree.

        Parameters
        ----------
        subsys_name : str
            The name of the child subsystem whose inputs/outputs are being promoted.
        any : Sequence of str or tuple
            A Sequence of variable names (or tuples) to be promoted, regardless
            of if they are inputs or outputs. This is equivalent to the items
            passed via the `promotes=` argument to add_subsystem.  If given as a
            tuple, we use the "promote as" standard of "('real name', 'promoted name')*[]:".
        inputs : Sequence of str or tuple
            A Sequence of input names (or tuples) to be promoted. Tuples are
            used for the "promote as" capability.
        outputs : Sequence of str or tuple
            A Sequence of output names (or tuples) to be promoted. Tuples are
            used for the "promote as" capability.
        src_indices : int or list of ints or tuple of ints or int ndarray or Iterable or None
            This argument applies only to promoted inputs.
            The global indices of the source variable to transfer data from.
            A value of None implies this input depends on all entries of source.
            Default is None. The shapes of the target and src_indices must match,
            and form of the entries within is determined by the value of 'flat_src_indices'.
        flat_src_indices : bool
            This argument applies only to promoted inputs.
            If True, each entry of src_indices is assumed to be an index into the
            flattened source.  Otherwise each entry must be a tuple or list of size equal
            to the number of dimensions of the source.
        src_shape : int or tuple
            Assumed shape of any connected source or higher level promoted input.
        """
        if isinstance(any, str):
            self._collect_error(f"{self.msginfo}: Trying to promote any='{any}', "
                                "but an iterator of strings and/or tuples is required.")
            return
        if isinstance(inputs, str):
            self._collect_error(f"{self.msginfo}: Trying to promote inputs='{inputs}', "
                                "but an iterator of strings and/or tuples is required.")
            return
        if isinstance(outputs, str):
            self._collect_error(f"{self.msginfo}: Trying to promote outputs='{outputs}', "
                                "but an iterator of strings and/or tuples is required.")
            return

        src_shape = shape2tuple(src_shape)

        if src_indices is None:
            prominfo = None
            if flat_src_indices is not None or src_shape is not None:
                issue_warning("ignored flat_src_indices and/or src_shape because"
                              " src_indices was not specified.", prefix=self.msginfo,
                              category=UnusedOptionWarning)

        else:
            promoted = inputs if inputs else any
            try:
                src_indices = indexer(src_indices, flat_src=flat_src_indices)
            except Exception:
                type_exc, exc, tb = sys.exc_info()
                self._collect_error(f"{self.msginfo}: When promoting {promoted} from "
                                    f"'{subsys_name}': {exc}", exc_type=type_exc, tback=tb,
                                    ident=(self.pathname, tuple(promoted)))

            if outputs:
                self._collect_error(f"{self.msginfo}: Trying to promote outputs {outputs} while "
                                    f"specifying src_indices {src_indices} is not meaningful.")
                return

            try:
                prominfo = _PromotesInfo(src_indices, flat_src_indices, src_shape)
            except Exception as err:
                lst = []
                if any is not None:
                    lst.extend(any)
                if inputs is not None:
                    lst.extend(inputs)
                self._collect_error(f"{self.msginfo}: When promoting {sorted(lst)}: {err}",
                                    ident=(self.pathname, tuple(lst)))
                return

        try:
            subsys = getattr(self, subsys_name)
        except AttributeError:
            raise AttributeError(f"{self.msginfo}: subsystem '{subsys_name}' does not exist.")

        if any:
            subsys._var_promotes['any'].extend((a, prominfo) for a in any)
        if inputs:
            subsys._var_promotes['input'].extend((i, prominfo) for i in inputs)
        if outputs:
            subsys._var_promotes['output'].extend((o, None) for o in outputs)

        # check for attempt to promote with different alias
        list_comp = [i if isinstance(i, tuple) else (i, i)
                     for i, _ in subsys._var_promotes['input']]

        for original, new in list_comp:
            for original_inside, new_inside in list_comp:
                if original == original_inside and new != new_inside:
                    self._collect_error("%s: Trying to promote '%s' when it has been aliased to "
                                        "'%s'." % (self.msginfo, original_inside, new))
                    continue

        # if this was called during configure(), mark this group as modified
        if self._problem_meta is not None and self._problem_meta['config_info'] is not None:
            self._problem_meta['config_info']._prom_added(self.pathname)

    def add_subsystem(self, name, subsys, promotes=None,
                      promotes_inputs=None, promotes_outputs=None,
                      min_procs=1, max_procs=None, proc_weight=1.0, proc_group=None):
        """
        Add a subsystem.

        Parameters
        ----------
        name : str
            Name of the subsystem being added.
        subsys : <System>
            An instantiated, but not-yet-set up system object.
        promotes : iter of (str or tuple), optional
            A list of variable names specifying which subsystem variables
            to 'promote' up to this group. If an entry is a tuple of the
            form (old_name, new_name), this will rename the variable in
            the parent group.
        promotes_inputs : iter of (str or tuple), optional
            A list of input variable names specifying which subsystem input
            variables to 'promote' up to this group. If an entry is a tuple of
            the form (old_name, new_name), this will rename the variable in
            the parent group.
        promotes_outputs : iter of (str or tuple), optional
            A list of output variable names specifying which subsystem output
            variables to 'promote' up to this group. If an entry is a tuple of
            the form (old_name, new_name), this will rename the variable in
            the parent group.
        min_procs : int
            Minimum number of MPI processes usable by the subsystem. Defaults to 1.
        max_procs : int or None
            Maximum number of MPI processes usable by the subsystem.  A value
            of None (the default) indicates there is no maximum limit.
        proc_weight : float
            Weight given to the subsystem when allocating available MPI processes
            to all subsystems.  Default is 1.0.
        proc_group : str or None
            Name of a processor group such that any system with that processor group name
            within the same parent group will be allocated on the same mpi process(es).
            If this is not None, then any other systems sharing the same proc_group must
            have identical values of min_procs, max_procs, and proc_weight or an exception
            will be raised.

        Returns
        -------
        <System>
            The subsystem that was passed in. This is returned to
            enable users to instantiate and add a subsystem at the
            same time, and get the reference back.
        """
        if self._setup_procs_finished:
            raise RuntimeError(f"{self.msginfo}: Cannot call add_subsystem in "
                               "the configure method.")

        if inspect.isclass(subsys):
            raise TypeError(f"{self.msginfo}: Subsystem '{name}' should be an instance, but a "
                            f"{subsys.__name__} class object was found.")

        if name in self._subsystems_allprocs or name in self._static_subsystems_allprocs:
            raise RuntimeError(f"{self.msginfo}: Subsystem name '{name}' is already used.")

        if hasattr(self, name) and not isinstance(getattr(self, name), System):
            # replacing a subsystem is ok (e.g. resetup) but no other attribute
            raise RuntimeError(f"{self.msginfo}: Can't add subsystem '{name}' because an attribute "
                               f"with that name already exits.")

        if not isinstance(subsys, System):
            raise TypeError(f"{self.msginfo}: Subsystem '{name}' should be a System instance, but "
                            f"an instance of type {type(subsys).__name__} was found.")

        if subsys is self:
            raise RuntimeError(f"{self.msginfo}: System '{name}' can't be added to itself.")

        if proc_group is not None and not isinstance(proc_group, str):
            raise TypeError(f"{self.msginfo}: proc_group must be a str or None, but is of type "
                            f"'{type(proc_group).__name__}'.")

        match = namecheck_rgx.match(name)
        if match is None or match.group() != name:
            raise NameError(f"{self.msginfo}: '{name}' is not a valid sub-system name.")

        subsys.name = subsys.pathname = name

        if isinstance(promotes, str) or \
           isinstance(promotes_inputs, str) or \
           isinstance(promotes_outputs, str):
            raise RuntimeError(f"{self.msginfo}: promotes must be an iterator of strings and/or "
                               "tuples.")

        prominfo = None

        # Note, the declared order in any of these promotes arguments shouldn't matter. However,
        # the order does matter when using system.promotes during configure. There, you are
        # permitted to promote '*' then promote_to an alias afterwards, but not in the reverse.
        # To make this work, we sort the promotes lists for this subsystem to put the wild card
        # entries at the beginning.
        if promotes:
            subsys._var_promotes['any'] = [(p, prominfo) for p in
                                           sorted(promotes, key=lambda x: '*' not in x)]
        if promotes_inputs:
            subsys._var_promotes['input'] = [(p, prominfo) for p in
                                             sorted(promotes_inputs, key=lambda x: '*' not in x)]
        if promotes_outputs:
            subsys._var_promotes['output'] = [(p, prominfo) for p in
                                              sorted(promotes_outputs, key=lambda x: '*' not in x)]

        if self._static_mode:
            subsystems_allprocs = self._static_subsystems_allprocs
        else:
            subsystems_allprocs = self._subsystems_allprocs

        subsystems_allprocs[subsys.name] = _SysInfo(subsys, len(subsystems_allprocs))

        if not isinstance(min_procs, int) or min_procs < 1:
            raise TypeError(f"{self.msginfo}: min_procs must be an int > 0 but ({min_procs}) was "
                            "given.")
        if max_procs is not None and (not isinstance(max_procs, int) or max_procs < min_procs):
            raise TypeError(f"{self.msginfo}: max_procs must be None or an int >= min_procs but "
                            f"({max_procs}) was given.")
        if isinstance(proc_weight, Number) and proc_weight < 0:
            raise TypeError(f"{self.msginfo}: proc_weight must be a float > 0. but ({proc_weight}) "
                            "was given.")

        self._proc_info[name] = (min_procs, max_procs, proc_weight, proc_group)

        setattr(self, name, subsys)

        return subsys

    def add_recorder(self, recorder, recurse=False):
        """
        Add a recorder to the system.

        Parameters
        ----------
        recorder : <CaseRecorder>
           A recorder instance.
        recurse : bool
            Flag indicating if the recorder should be added to all the subsystems.
        """
        if MPI:
            raise RuntimeError(self.msginfo + ": Recording of Systems when running parallel "
                                              "code is not supported yet")

        self._rec_mgr.append(recorder)

        if recurse:
            for s in self.system_iter(include_self=False, recurse=recurse):
                s._rec_mgr.append(recorder)

            if self.pathname == '':  # top level group
                # too early in setup for _auto_ivc to exist, so we'll add recorder to it later
                if '_auto_ivc' not in self._subsystems_allprocs:
                    if recorder not in self._auto_ivc_recorders:
                        self._auto_ivc_recorders.append(recorder)

    def connect(self, src_name, tgt_name, src_indices=None, flat_src_indices=None):
        """
        Connect source src_name to target tgt_name in this namespace.

        Parameters
        ----------
        src_name : str
            Name of the source variable to connect.
        tgt_name : str or [str, ... ] or (str, ...)
            Name of the target variable(s) to connect.
        src_indices : int or list of ints or tuple of ints or int ndarray or Iterable or None
            The global indices of the source variable to transfer data from.
            The shapes of the target and src_indices must match, and form of the
            entries within is determined by the value of 'flat_src_indices'.
        flat_src_indices : bool
            If True, each entry of src_indices is assumed to be an index into the
            flattened source.  Otherwise it must be a tuple or list of size equal
            to the number of dimensions of the source.
        """
        # if src_indices argument is given, it should be valid
        if isinstance(src_indices, str):
            if isinstance(tgt_name, str):
                tgt_name = [tgt_name]
            tgt_name.append(src_indices)
            self._collect_error(f"{self.msginfo}: src_indices must be a slice, int, or index array."
                                f" Did you mean connect('{src_name}', '{tgt_name}')?")
            return

        # if multiple targets are given, recursively connect to each
        if not isinstance(tgt_name, str) and isinstance(tgt_name, Iterable):
            for name in tgt_name:
                self.connect(src_name, name, src_indices, flat_src_indices=flat_src_indices)
            return

        if src_indices is not None:
            try:
                src_indices = indexer(src_indices, flat_src=flat_src_indices)
            except Exception:
                type_exc, exc, tb = sys.exc_info()
                self._collect_error(f"{self.msginfo}: When connecting from '{src_name}' to "
                                    f"'{tgt_name}': {exc}", exc_type=type_exc, tback=tb)
                return

        # target should not already be connected
        for manual_connections in [self._manual_connections, self._static_manual_connections]:
            if tgt_name in manual_connections:
                srcname = manual_connections[tgt_name][0]
                self._collect_error(f"{self.msginfo}: Input '{tgt_name}' is already connected to "
                                    f"'{srcname}'.")
                return

        # source and target should not be in the same system
        if src_name.rsplit('.', 1)[0] == tgt_name.rsplit('.', 1)[0]:
            self._collect_error(f"{self.msginfo}: Output and input are in the same System for "
                                f"connection from '{src_name}' to '{tgt_name}'.")
            return

        if self._static_mode:
            manual_connections = self._static_manual_connections
        else:
            manual_connections = self._manual_connections

        manual_connections[tgt_name] = (src_name, src_indices, flat_src_indices)

    def set_order(self, new_order):
        """
        Specify a new execution order for subsystems in this group.

        Parameters
        ----------
        new_order : list of str
            List of system names in desired new execution order.
        """
        if self._problem_meta is not None and not self._problem_meta['allow_post_setup_reorder'] \
                and self._problem_meta['setup_status'] == _SetupStatus.POST_CONFIGURE:
            raise RuntimeError(f"{self.msginfo}: Cannot call set_order in the configure method.")

        # Make sure the new_order is valid. It must contain all subsystems
        # in this model.
        newset = set(new_order)
        if self._static_mode:
            olddict = self._static_subsystems_allprocs
        else:
            olddict = self._subsystems_allprocs
        oldset = set(olddict)

        if oldset != newset:
            msg = []

            missing = oldset - newset
            if missing:
                msg.append("%s: %s expected in subsystem order and not found." %
                           (self.msginfo, sorted(missing)))

            extra = newset - oldset
            if extra:
                msg.append("%s: subsystem(s) %s found in subsystem order but don't exist." %
                           (self.msginfo, sorted(extra)))

            raise ValueError('\n'.join(msg))

        # Don't allow duplicates either.
        if len(newset) < len(new_order):
            dupes = [key for key, val in Counter(new_order).items() if val > 1]
            raise ValueError("%s: Duplicate name(s) found in subsystem order list: %s" %
                             (self.msginfo, sorted(dupes)))

        subsystems = {}  # need a fresh one to keep the right order
        if self._static_mode:
            self._static_subsystems_allprocs = subsystems
        else:
            self._subsystems_allprocs = subsystems

        for i, name in enumerate(new_order):
            sinfo = olddict[name]
            subsystems[name] = sinfo
            sinfo.index = i

        if not self._static_mode:
            self._subsystems_myproc = [s for s, _ in self._subsystems_allprocs.values()]

        self._order_set = True
        if self._problem_meta is not None and not self._problem_meta['allow_post_setup_reorder']:
            # order has been changed so we need a new full setup
            self._problem_meta['setup_status'] = _SetupStatus.PRE_SETUP

    def _get_subsystem(self, name):
        """
        Return the system called 'name' in the current namespace.

        Parameters
        ----------
        name : str
            name of the desired system in the current namespace.

        Returns
        -------
        System or None
            System if found else None.
        """
        system = self
        for subname in name.split('.'):
            try:
                system = system._subsystems_allprocs[subname].system
            except KeyError:
                try:
                    system = system._static_subsystems_allprocs[subname].system
                except KeyError:
                    if name == '':
                        return self
                    return None
        return system

    def run_linearize(self, sub_do_ln=True, driver=None):
        """
        Compute jacobian / factorization.

        This calls _linearize, but with the model assumed to be in an unscaled state.

        Parameters
        ----------
        sub_do_ln : bool
            Flag indicating if the children should call linearize on their linear solvers.
        driver : Driver or None
            If this system is the top level system and approx derivatives have not been
            initialized, the driver for this model must be supplied in order to properly
            initialize the approximations.
        """
        if driver is not None and self.pathname == '' and self._owns_approx_jac:
            self._tot_jac = _TotalJacInfo(driver._problem(), None, None, 'flat_dict', approx=True)

        try:
            super().run_linearize(sub_do_ln=sub_do_ln)
        finally:
            self._tot_jac = None

    def _apply_nonlinear(self):
        """
        Compute residuals. The model is assumed to be in a scaled state.
        """
        self._transfer('nonlinear', 'fwd')
        # Apply recursion
        for subsys in self._relevance.filter(self._subsystems_myproc):
            subsys._apply_nonlinear()

        self.iter_count_apply += 1

    def _solve_nonlinear(self):
        """
        Compute outputs. The model is assumed to be in a scaled state.
        """
        name = self.pathname if self.pathname else 'root'

        with Recording(name + '._solve_nonlinear', self.iter_count, self):
            with self._relevance.active(self._nonlinear_solver.use_relevance()):
                self._nonlinear_solver._solve_with_cache_check()

        # Iteration counter is incremented in the Recording context manager at exit.

    def _guess_nonlinear(self):
        """
        Provide initial guess for states.
        """
        # let any lower level systems do their guessing first
        if self._has_guess:
            for sname, sinfo in self._subsystems_allprocs.items():
                sub = sinfo.system
                # TODO: could gather 'has_guess' information during setup and be able to
                # skip transfer for subs that don't have guesses...
                self._transfer('nonlinear', 'fwd', sname)
                if sub._is_local and sub._has_guess:
                    sub._guess_nonlinear()

            # call our own guess_nonlinear method, after the recursion is done to
            # all the lower level systems and the data transfers have happened
            complex_step = self._inputs._under_complex_step

            if complex_step:
                self._inputs.set_complex_step_mode(False)
                self._residuals.set_complex_step_mode(False)
                self._outputs.set_complex_step_mode(False)

            try:
                if self._discrete_inputs or self._discrete_outputs:
                    self.guess_nonlinear(self._inputs, self._outputs, self._residuals,
                                         self._discrete_inputs, self._discrete_outputs)
                else:
                    self.guess_nonlinear(self._inputs, self._outputs, self._residuals)
            finally:

                if complex_step:
                    self._inputs.set_complex_step_mode(True)
                    self._residuals.set_complex_step_mode(True)
                    self._outputs.set_complex_step_mode(True)

    def guess_nonlinear(self, inputs, outputs, residuals,
                        discrete_inputs=None, discrete_outputs=None):
        """
        Provide initial guess for states.

        Override this method to set the initial guess for states.

        Parameters
        ----------
        inputs : Vector
            Unscaled, dimensional input variables read via inputs[key].
        outputs : Vector
            Unscaled, dimensional output variables read via outputs[key].
        residuals : Vector
            Unscaled, dimensional residuals written to via residuals[key].
        discrete_inputs : dict or None
            If not None, dict containing discrete input values.
        discrete_outputs : dict or None
            If not None, dict containing discrete output values.
        """
        pass

    def _iter_call_apply_linear(self):
        """
        Return whether to call _apply_linear on this Group from within linear block GS/Jac.

        Linear block solvers call _apply_linear then _solve_linear (fwd) or _solve_linear then
        _apply_linear (rev) during an iteration.  This will tell those solvers whether they
        should call _apply_linear on this group when they're calling _apply_linear on their
        subsystems.  Note that _apply_linear will still be called from within a subsystem's
        _solve_linear.

        Returns
        -------
        bool
            True if _apply_linear should be called from within a parent _apply_linear.
        """
        return (self._owns_approx_jac and self._jacobian is not None) or \
            self._assembled_jac is not None or not self._linear_solver.does_recursive_applies()

    def _apply_linear(self, jac, mode, scope_out=None, scope_in=None):
        """
        Compute jac-vec product. The model is assumed to be in a scaled state.

        Parameters
        ----------
        jac : Jacobian or None
            If None, use local jacobian, else use assembled jacobian jac.
        mode : str
            'fwd' or 'rev'.
        scope_out : set or None
            Set of absolute output names in the scope of this mat-vec product.
            If None, all are in the scope.
        scope_in : set or None
            Set of absolute input names in the scope of this mat-vec product.
            If None, all are in the scope.
        """
        if self._owns_approx_jac:
            jac = self._jacobian
        elif jac is None and self._assembled_jac is not None:
            jac = self._assembled_jac

        if jac is not None:
            with self._matvec_context(scope_out, scope_in, mode) as vecs:
                d_inputs, d_outputs, d_residuals = vecs

                jac._apply(self, d_inputs, d_outputs, d_residuals, mode)

                # _fd_rev_xfer_correction_dist is used to correct for the fact that we don't
                # do reverse transfers internal to an FD group.  Reverse transfers
                # are constructed such that derivative values are correct when transferred into
                # system doutput variables, taking into account distributed inputs.
                # Since the transfers are not correcting for those issues, we need to do it here.

                # If we have a distributed constraint/obj within the FD group and that con/obj is,
                # active, we perform essentially an allreduce on the d_inputs vars that connect to
                # outside systems so they'll include the contribution from all procs.
                if self._fd_rev_xfer_correction_dist and mode == 'rev':
                    seed_vars = self._problem_meta['seed_vars']
                    if seed_vars is not None:
                        seed_vars = [n for n in seed_vars if n in self._fd_rev_xfer_correction_dist]
                        slices = self._dinputs.get_slice_dict()
                        inarr = self._dinputs.asarray()
                        data = {}
                        for seed_var in seed_vars:
                            for inp in self._fd_rev_xfer_correction_dist[seed_var]:
                                if inp not in data:
                                    if inp in slices:  # inp is a local input
                                        arr = inarr[slices[inp]]
                                        if np.any(arr):
                                            data[inp] = arr
                                        else:
                                            data[inp] = None  # don't send an array of zeros
                                    else:
                                        data[inp] = None  # prevent possible MPI hangs

                        if data:
                            myrank = self.comm.rank
                            for rank, d in enumerate(self.comm.allgather(data)):
                                if rank != myrank:
                                    for n, val in d.items():
                                        if val is not None and n in slices:
                                            inarr[slices[n]] += val

        # Apply recursion
        else:
            if mode == 'fwd':
                self._transfer('linear', mode)
                for s in self._relevance.filter(self._subsystems_myproc, relevant=False):
                    # zero out dvecs of irrelevant subsystems
                    s._dresiduals.set_val(0.0)

            for s in self._relevance.filter(self._subsystems_myproc, relevant=True):
                s._apply_linear(jac, mode, scope_out, scope_in)

            if mode == 'rev':
                self._transfer('linear', mode)
                for s in self._relevance.filter(self._subsystems_myproc, relevant=False):
                    # zero out dvecs of irrelevant subsystems
                    s._doutputs.set_val(0.0)

    def _solve_linear(self, mode, scope_out=_UNDEFINED, scope_in=_UNDEFINED):
        """
        Apply inverse jac product. The model is assumed to be in a scaled state.

        Parameters
        ----------
        mode : str
            'fwd' or 'rev'.
        scope_out : set, None, or _UNDEFINED
            Outputs relevant to possible lower level calls to _apply_linear on Components.
        scope_in : set, None, or _UNDEFINED
            Inputs relevant to possible lower level calls to _apply_linear on Components.
        """
        if self._owns_approx_jac:
            # No subsolves if we are approximating our jacobian. Instead, we behave like an
            # ExplicitComponent and pass on the values in the derivatives vectors.
            d_outputs = self._doutputs
            d_residuals = self._dresiduals

            if mode == 'fwd':
                if self._has_resid_scaling:
                    with self._unscaled_context(outputs=[d_outputs], residuals=[d_residuals]):
                        d_outputs.set_vec(d_residuals)
                else:
                    d_outputs.set_vec(d_residuals)

                # ExplicitComponent jacobian defined with -1 on diagonal.
                d_outputs *= -1.0

            else:  # rev
                if self._has_resid_scaling:
                    with self._unscaled_context(outputs=[d_outputs], residuals=[d_residuals]):
                        d_residuals.set_vec(d_outputs)
                else:
                    d_residuals.set_vec(d_outputs)

                # ExplicitComponent jacobian defined with -1 on diagonal.
                d_residuals *= -1.0
        else:
            self._linear_solver._set_matvec_scope(scope_out, scope_in)
            with self._relevance.active(self._linear_solver.use_relevance()):
                self._linear_solver.solve(mode, None)

    def _linearize(self, jac, sub_do_ln=True):
        """
        Compute jacobian / factorization. The model is assumed to be in a scaled state.

        Parameters
        ----------
        jac : Jacobian or None
            If None, use local jacobian, else use assembled jacobian jac.
        sub_do_ln : bool
            Flag indicating if the children should call linearize on their linear solvers.
        """
        if (self._tot_jac is not None and self._owns_approx_jac and
                not isinstance(self._jacobian, coloring_mod._ColSparsityJac)):
            self._jacobian = self._tot_jac
        elif self._jacobian is None:
            self._jacobian = DictionaryJacobian(self)

        self._check_first_linearize()

        # Group finite difference
        if self._owns_approx_jac:

            jac = self._jacobian
            if self.pathname == "":
                for approximation in self._approx_schemes.values():
                    approximation.compute_approximations(self, jac=jac)
            else:
                # When an approximation exists in a submodel (instead of in root), the model is
                # in a scaled state.
                with self._unscaled_context(outputs=[self._outputs]):
                    for approximation in self._approx_schemes.values():
                        approximation.compute_approximations(self, jac=jac)

        else:
            if self._assembled_jac is not None:
                jac = self._assembled_jac

            relevance = self._relevance
            with relevance.active(self._linear_solver.use_relevance()):
                subs = list(relevance.filter(self._subsystems_myproc))

                # Only linearize subsystems if we aren't approximating the derivs at this level.
                for subsys in subs:
                    do_ln = sub_do_ln and (subsys._linear_solver is not None and
                                           subsys._linear_solver._linearize_children())
                    subsys._linearize(jac, sub_do_ln=do_ln)

                # Update jacobian
                if self._assembled_jac is not None:
                    self._assembled_jac._update(self)

                if sub_do_ln:
                    for subsys in subs:
                        if subsys._linear_solver is not None:
                            subsys._linear_solver._linearize()

    def _check_first_linearize(self):
        if self._first_call_to_linearize:
            self._first_call_to_linearize = False  # only do this once
            coloring = self._get_coloring() if coloring_mod._use_partial_sparsity else None

            if coloring is not None:
                self._setup_approx_coloring()

            # TODO: for top level FD, call below is unnecessary, but we need this
            # for some tests that just call run_linearize directly without calling
            # compute_totals.
            elif self._approx_schemes:
                self._setup_approx_derivs()

    def approx_totals(self, method='fd', step=None, form=None, step_calc=None):
        """
        Approximate derivatives for a Group using the specified approximation method.

        Parameters
        ----------
        method : str
            The type of approximation that should be used. Valid options include:
            'fd': Finite Difference, 'cs': Complex Step.
        step : float
            Step size for approximation. Defaults to None, in which case, the approximation
            method provides its default value.
        form : str
            Form for finite difference, can be 'forward', 'backward', or 'central'. Defaults to
            None, in which case, the approximation method provides its default value.
        step_calc : str
            Step type for computing the size of the finite difference step. It can be 'abs' for
            absolute, 'rel_avg' for a size relative to the absolute value of the vector input, or
            'rel_element' for a size relative to each value in the vector input. In addition, it
            can be 'rel_legacy' for a size relative to the norm of the vector.  For backwards
            compatibilty, it can be 'rel', which is now equivalent to 'rel_avg'. Defaults to None,
            in which case the approximation method provides its default value.
        """
        self._has_approx = True
        self._approx_schemes = {}
        approx_scheme = self._get_approx_scheme(method)

        default_opts = approx_scheme.DEFAULT_OPTIONS

        kwargs = {}
        for name, attr in (('step', step), ('form', form), ('step_calc', step_calc)):
            if attr is not None:
                if name in default_opts:
                    kwargs[name] = attr
                else:
                    raise RuntimeError("%s: '%s' is not a valid option for '%s'" % (self.msginfo,
                                                                                    name, method))

        self._owns_approx_jac = True
        self._owns_approx_jac_meta = kwargs

    def _setup_partials(self):
        """
        Call setup_partials in components.
        """
        self._subjacs_info = info = {}

        for subsys in self._sorted_sys_iter():
            subsys._setup_partials()
            info.update(subsys._subjacs_info)

        if self._has_distrib_vars and self._owns_approx_jac:
            # We currently cannot approximate across a group with a distributed component if the
            # inputs are distributed via src_indices.
            for iname, meta in self._var_allprocs_abs2meta['input'].items():
                if meta['has_src_indices'] and \
                   meta['distributed'] and \
                   iname not in self._conn_abs_in2out:
                    msg = "{}: Approx_totals is not supported on a group with a distributed "
                    msg += "component whose input '{}' is distributed using src_indices. "
                    raise RuntimeError(msg.format(self.msginfo, iname))

    def _setup_residuals(self):
        """
        Call setup_residuals in components.
        """
        for subsys in self._sorted_sys_iter():
            subsys._setup_residuals()

    def _declared_partials_iter(self):
        """
        Iterate over all declared partials.

        Yields
        ------
        key : tuple (of, wrt)
            Subjacobian key.
        """
        for subsys in self._subsystems_myproc:
            yield from subsys._declared_partials_iter()

    def _get_missing_partials(self, missing):
        """
        Provide (of, wrt) tuples for which derivatives have not been declared in the system.

        Parameters
        ----------
        missing : dict
            Dictionary containing list of missing derivatives keyed by system pathname.
        """
        if self._has_approx:
            return
        for subsys in self._subsystems_myproc:
            subsys._get_missing_partials(missing)

    def _approx_subjac_keys_iter(self):
        yield from self._subjac_keys_iter()

    def _subjac_keys_iter(self):
        # yields absolute keys (no aliases)
        totals = self.pathname == ''

        wrt = set()
        ivc = set(self.get_indep_vars(local=False))
        pro2abs = self._var_allprocs_prom2abs_list

        if totals:
            # When computing totals, weed out inputs connected to anything inside our system unless
            # the source is an indepvarcomp.
            if self._owns_approx_wrt:
                wrt = {m['source'] for m in self._owns_approx_wrt.values()}
                diff = wrt.difference(ivc)
                if diff:
                    bad = [n for n, m in self._owns_approx_wrt.items() if m['source'] in diff]
                    raise RuntimeError("When computing total derivatives for the model, the "
                                       "following wrt variables are not independent variables or "
                                       "do not have an independant variable as a source: "
                                       f"{sorted(bad)}")
                wrt = wrt.intersection(ivc)
            else:
                wrt = ivc

        else:
            for abs_inps in pro2abs['input'].values():
                if abs_inps[0] not in self._conn_abs_in2out:
                    # If connection is inside of this Group, perturbation of all implicitly
                    # connected inputs will be handled properly via internal transfers.
                    # Otherwise, we need to add all implicitly connected inputs separately.
                    wrt.update(abs_inps)

            # get rid of any old stuff in here
            self._owns_approx_of = self._owns_approx_wrt = None

        if self._owns_approx_of:  # can only be total at this point
            of = set(m['source'] for m in self._owns_approx_of.values())
        else:
            of = set(self._var_allprocs_abs2meta['output'])
            # Skip indepvarcomp res wrt other srcs
            of -= ivc

        if totals:
            yield from product(of, wrt.union(of))
        else:
            for key in product(of, wrt.union(of)):
                # Create approximations for the ones we need.

                _of, _wrt = key
                # Skip res wrt outputs
                if _wrt in of and _wrt not in ivc:

                    # Support for specifying a desvar as an obj/con.
                    if _wrt not in wrt or _of == _wrt:
                        continue

                yield key

    def _jac_of_iter(self):
        """
        Iterate over (name, start, end, idxs, dist_sizes) for each 'of' (row) var in the jacobian.

        idxs will usually be the var slice into the full variable in the result array,
        except in cases where _owns_approx__idx has a value for that variable, in which case it'll
        be indices into the variable.

        Yields
        ------
        str
            Absolute name of 'of' variable source.
        int
            Starting index.
        int
            Ending index.
        slice or ndarray
            A full slice or indices for the 'of' variable.
        ndarray or None
            Distributed sizes if var is distributed else None
        """
        if self._owns_approx_of:
            total = self.pathname == ''

            abs2meta = self._var_allprocs_abs2meta['output']
            abs2idx = self._var_allprocs_abs2idx
            sizes = self._var_sizes['output']

            szname = 'global_size' if total else 'size'
            # we're computing totals/semi-totals (vars may not be local)
            start = end = 0
            for name, ofmeta in self._owns_approx_of.items():
                if total:
                    src = ofmeta['source']
                else:
                    src = name

                if not total and src not in self._var_abs2meta['output']:
                    continue

                meta = abs2meta[src]
                if meta['distributed']:
                    dist_sizes = sizes[:, abs2idx[src]]
                else:
                    dist_sizes = None

                indices = ofmeta['indices']
                if indices is not None:  # of in approx_of_idx:
                    end += indices.indexed_src_size
                    yield src, start, end, indices.shaped_array().ravel(), dist_sizes
                else:
                    end += abs2meta[src][szname]
                    yield src, start, end, _full_slice, dist_sizes

                start = end
        else:
            yield from super()._jac_of_iter()

    def _jac_wrt_iter(self, wrt_matches=None):
        """
        Iterate over (name, offset, end, vec, idxs, dist_sizes) for each column var in the jacobian.

        Parameters
        ----------
        wrt_matches : set or None
            Only include row vars that are contained in this set.  This will determine what
            the actual offsets are, i.e. the offsets will be into a reduced jacobian
            containing only the matching columns.

        Yields
        ------
        str
            Name of 'wrt' variable.
        int
            Starting index.
        int
            Ending index.
        Vector
            Either the _outputs or _inputs vector.
        slice or ndarray
            A full slice or indices for the 'wrt' variable.
        ndarray or None
            Distributed sizes if var is distributed else None
        """
        total = self.pathname == ''

        if self._owns_approx_wrt:
            sizes = self._var_sizes
            toidx = self._var_allprocs_abs2idx
            abs2meta = self._var_allprocs_abs2meta
            local_ins = self._var_abs2meta['input']
            local_outs = self._var_abs2meta['output']

            szname = 'global_size' if total else 'size'

            seen = set()
            start = end = 0
            if self.pathname:  # doing semitotals, so include output columns
                for of, _start, _end, _, dist_sizes in self._jac_of_iter():
                    if wrt_matches is None or of in wrt_matches:
                        seen.add(of)
                        end += (_end - _start)
                        vec = self._outputs if of in local_outs else None
                        yield of, start, end, vec, _full_slice, dist_sizes
                        start = end

            for wrt, wrtmeta in self._owns_approx_wrt.items():
                if total:
                    wrt = wrtmeta['source']
                    if wrtmeta['remote']:
                        vec = None
                    else:
                        vec = self._outputs
                else:
                    if wrt in local_ins:
                        vec = self._inputs
                    elif wrt in local_outs:
                        vec = self._outputs
                    else:
                        vec = None  # remote wrt

                if (wrt_matches is None or wrt in wrt_matches) and wrt not in seen:
                    io = 'input' if wrt in abs2meta['input'] else 'output'
                    meta = abs2meta[io][wrt]
                    if total and wrtmeta['indices'] is not None:
                        sub_wrt_idx = wrtmeta['indices'].as_array()
                        size = sub_wrt_idx.size
                        sub_wrt_idx = sub_wrt_idx
                    else:
                        sub_wrt_idx = _full_slice
                        size = abs2meta[io][wrt][szname]
                    if vec is None:
                        sub_wrt_idx = ValueRepeater(None, size)
                    end += size
                    dist_sizes = sizes[io][:, toidx[wrt]] if meta['distributed'] else None
                    yield wrt, start, end, vec, sub_wrt_idx, dist_sizes
                    start = end
        else:
            yield from super()._jac_wrt_iter(wrt_matches)

    def _promoted_wrt_iter(self):
        if not (self._owns_approx_of or self.pathname):
            return

        abs2prom = self._var_allprocs_abs2prom
        seen = set()
        for _, wrt in self._get_approx_subjac_keys():
            if wrt not in seen:
                seen.add(wrt)

                if wrt in abs2prom['output']:
                    yield abs2prom['output'][wrt]
                else:
                    yield abs2prom['input'][wrt]

    def _setup_approx_derivs(self):
        """
        Add approximations for all approx derivs.
        """
        if self._jacobian is None:
            self._jacobian = DictionaryJacobian(system=self)

        abs2meta = self._var_allprocs_abs2meta
        total = self.pathname == ''
        nprocs = self.comm.size

        if self._coloring_info.coloring is not None and (self._owns_approx_of is None or
                                                         self._owns_approx_wrt is None):
            method = self._coloring_info.method
        else:
            method = list(self._approx_schemes)[0]

        wrt_matches = self._get_static_wrt_matches()

        approx = self._get_approx_scheme(method)
        # reset the approx if necessary
        approx._wrt_meta = {}
        approx._reset()

        sizes_out = self._var_sizes['output']
        sizes_in = self._var_sizes['input']
        abs2idx = self._var_allprocs_abs2idx

        self._cross_keys = set()
        approx_keys = self._get_approx_subjac_keys()
        for key in approx_keys:
            left, right = key
            if not total and nprocs > 1 and self._has_fd_group:
                sout = sizes_out[:, abs2idx[left]]
                sin = sizes_in[:, abs2idx[right]]
                if np.count_nonzero(sout[sin == 0]) > 0 and np.count_nonzero(sin[sout == 0]) > 0:
                    # we have of and wrt that exist on different procs. Now see if they're relevant
                    # to each other
                    for _, _, rel in self._relevance.iter_seed_pair_relevance(inputs=True,
                                                                              outputs=True):
                        if left in rel and right in rel:
                            self._cross_keys.add(key)
                            break

            if key in self._subjacs_info:
                meta = self._subjacs_info[key]
            else:
                meta = SUBJAC_META_DEFAULTS.copy()

                if left == right:
                    size = abs2meta['output'][left]['size']
                    meta['rows'] = meta['cols'] = np.arange(size)
                    # All group approximations are treated as explicit components, so we
                    # have a -1 on the diagonal.
                    meta['val'] = np.full(size, -1.0)
                self._subjacs_info[key] = meta

            meta['method'] = method

            meta.update(self._owns_approx_jac_meta)

            if wrt_matches is None or right in wrt_matches:
                self._update_approx_coloring_meta(meta)

            if meta['val'] is None:
                if not total and right in abs2meta['input']:
                    sz = abs2meta['input'][right]['size']
                else:
                    sz = abs2meta['output'][right]['size']
                shape = (abs2meta['output'][left]['size'], sz)
                meta['shape'] = shape
                if meta['rows'] is not None:  # subjac is sparse
                    meta['val'] = np.zeros(len(meta['rows']))
                else:
                    meta['val'] = np.zeros(shape)

            approx.add_approximation(key, self, meta)

        if not total:
            # we're taking semi-total derivs for this group. Update _owns_approx_of
            # and _owns_approx_wrt so we can use the same approx code for totals and
            # semi-totals.  Also, the order must match order of vars in the output and
            # input vectors.
            abs_outs = self._var_allprocs_abs2meta['output']
            abs_ins = self._var_allprocs_abs2meta['input']
            abs2prom_out = self._var_allprocs_abs2prom['output']
            abs2prom_in = self._var_allprocs_abs2prom['input']

            self._owns_approx_of = {}
            for n, m in abs_outs.items():
                self._owns_approx_of[n] = dct = m.copy()
                dct['name'] = abs2prom_out[n]
                dct['source'] = n
                dct['indices'] = None

            wrtset = set([k[1] for k in approx_keys])
            self._owns_approx_wrt = {}
            for n, m in abs_ins.items():
                if n in wrtset:
                    self._owns_approx_wrt[n] = dct = m.copy()
                    dct['name'] = abs2prom_in[n]
                    dct['source'] = n
                    dct['indices'] = None

            self._owns_approx_jac = True

    def _setup_approx_coloring(self):
        """
        Ensure that if coloring is declared, approximations will be set up.
        """
        if self._coloring_info.coloring is not None:
            self.approx_totals(self._coloring_info.method,
                               self._coloring_info.get('step'),
                               self._coloring_info.get('form'))
        self._setup_approx_derivs()

    def _setup_check(self):
        """
        Do any error checking on user's setup, before any other recursion happens.
        """
        if (self._coloring_info.static or self._coloring_info.dynamic) and self.pathname != '':
            msg = f"{self.msginfo}: semi-total coloring is currently not supported."
            raise RuntimeError(msg)

    def _update_approx_coloring_meta(self, meta):
        """
        Update metadata for a subjac based on coloring metadata.

        Parameters
        ----------
        meta : dict
            Metadata for a subjac.
        """
        info = self._coloring_info
        meta['coloring'] = True
        for name in ('method', 'step', 'form'):
            if name in info:
                meta[name] = info[name]

    def compute_sys_graph(self, comps_only=False, add_edge_info=True):
        """
        Compute a dependency graph for subsystems in this group.

        Variable connection information is stored in each edge of
        the system graph if comps_only is True and add_edge_info is True.

        Parameters
        ----------
        comps_only : bool (False)
            If True, return a graph of all components within this group
            or any of its descendants. No sub-groups will be included. Otherwise,
            a graph containing only direct children (both Components and Groups)
            of this group will be returned.
        add_edge_info : bool (True)
            If True and comps_only is also True, store variable connection information in each
            edge of the system graph.

        Returns
        -------
        DiGraph
            A directed graph containing names of subsystems and their connections.
        """
        graph = nx.DiGraph()

        if comps_only:
            # add all components as nodes in the graph so they'll be there even if unconnected.
            comps = set(v.rpartition('.')[0] for v in chain(self._var_allprocs_abs2prom['output'],
                                                            self._var_allprocs_abs2prom['input']))
            graph.add_nodes_from(comps)

            if add_edge_info:
                edge_data = defaultdict(lambda: defaultdict(list))
                for in_abs, src_abs in self._conn_global_abs_in2out.items():
                    src_sys = src_abs.rpartition('.')[0]
                    tgt_sys = in_abs.rpartition('.')[0]

                    # store var connection data in each system to system edge.
                    edge_data[(src_sys, tgt_sys)][src_abs].append(in_abs)

                for (src_sys, tgt_sys), data in edge_data.items():
                    graph.add_edge(src_sys, tgt_sys, conns=data)
            else:
                for in_abs, src_abs in self._conn_global_abs_in2out.items():
                    graph.add_edge(src_abs.rpartition('.')[0], in_abs.rpartition('.')[0])
        else:
            if self._sys_graph_cache is None:
                # add all systems as nodes in the graph so they'll be there even if unconnected.
                graph.add_nodes_from(self._subsystems_allprocs)

                glen = self.pathname.count('.') + 1 if self.pathname else 0
                for in_abs, src_abs in self._conn_global_abs_in2out.items():
                    src_sys = src_abs.split('.', glen + 1)[glen]
                    tgt_sys = in_abs.split('.', glen + 1)[glen]
                    if src_sys != tgt_sys:
                        graph.add_edge(src_sys, tgt_sys)
                self._sys_graph_cache = graph
            else:
                graph = self._sys_graph_cache

        return graph

    def _get_auto_ivc_out_val(self, tgts, vars_to_gather):
        # all tgts are continuous variables
        # only called from top level group
        info = None
        src_idx_found = []
        max_size = -1
        found_dup = False
        abs2meta_in = self._var_abs2meta['input']
        abs_in2prom_info = self._problem_meta['abs_in2prom_info']
        start_val = val = None
        val_shape = None
        chosen_tgt = None

        # first, find the auto_ivc output shape
        loc_tgts = [t for t in tgts if t in abs2meta_in]
        full_tgts = [t for t in loc_tgts if t not in abs_in2prom_info]
        if full_tgts:  # full variable connections without any src_indices
            val_shape = abs2meta_in[full_tgts[0]]['shape']
            for tgt in full_tgts:
                if tgt not in vars_to_gather:
                    found_dup = True
                    chosen_tgt = tgt
                    break
        else:
            plist_tgts = [tgt for tgt in loc_tgts if tgt in abs_in2prom_info]
            if plist_tgts:
                plists = [abs_in2prom_info[tgt] for tgt in plist_tgts]
                plens = [len(plist) for plist in plists]
                nlevels = max(plens)
                # find highest specification of src_shape in bfs order to shape the auto_ivc output
                for i in range(nlevels):
                    for tgt, plist, plen in zip(plist_tgts, plists, plens):
                        if i < plen:
                            pinfo = plist[i]
                            if pinfo is not None and pinfo.src_shape is not None:
                                val_shape = pinfo.src_shape
                                break
                    if val_shape is not None:
                        chosen_tgt = tgt
                        break

        if val_shape is not None:
            start_val = val = np.ones(val_shape)

        info = None
        for tgt in tgts:
            if tgt in abs2meta_in:  # tgt is local
                meta = abs2meta_in[tgt]
                size = meta['size']
                value = meta['val']
                src_indices = None
                if tgt in abs_in2prom_info:
                    # traverse down the promotes list, (abs_in2prom_info[tgt]), to get the
                    # final src_indices down at the component level so we can set the value of
                    # that component input into the appropriate place(s) in the auto_ivc output.
                    # If a tgt has no src_indices anywhere, it will not be found in
                    # abs_in2prom_info.
                    newshape = val_shape
                    for pinfo in abs_in2prom_info[tgt]:
                        if pinfo is None:
                            continue
                        inds, _, shape = pinfo
                        if inds is not None:
                            if shape is None:
                                shape = newshape
                                if inds._src_shape is None:
                                    try:
                                        inds.set_src_shape(shape)
                                    except IndexError:
                                        exc_class, exc, tb = sys.exc_info()
                                        self._collect_error(f"When promoting '{pinfo.prom}' from "
                                                            f"system '{pinfo.promoted_from}' with "
                                                            f"src_indices {inds} and src_shape "
                                                            f"{shape}: {exc}",
                                                            exc_type=exc_class, tback=tb,
                                                            ident=(pinfo.prom, pinfo.promoted_from))

                            if src_indices is None:
                                src_indices = inds
                            else:
                                sinds = convert_src_inds(src_indices, newshape, inds, shape)
                                # final src_indices are wrt original full sized source and are flat,
                                # so use val_shape and flat_src=True
                                src_indices = indexer(sinds, src_shape=val_shape, flat_src=True)
                            newshape = src_indices.indexed_src_shape

                if src_indices is None:
                    src_indices = meta['src_indices']

                if src_indices is not None:
                    if val is None:
                        if val_shape is None and not found_dup:
                            src_idx_found.append(tgt)
                        val = value
                    else:
                        try:
                            if src_indices._flat_src:
                                val.ravel()[src_indices.flat()] = value.flat
                            else:
                                # Squeeze out singleton dimensions so that we can assign
                                # values of different shapes when the storage order is unambiguous.
                                np.squeeze(val[src_indices()])[...] = np.squeeze(value)
                        except Exception as err:
                            src = self._conn_global_abs_in2out[tgt]
                            msg = f"{self.msginfo}: The source indices " + \
                                f"{src_indices} do not specify a " + \
                                f"valid shape for the connection '{src}' to " + \
                                f"'{tgt}'. (target shape=" + \
                                f"{meta['shape']}, indices_shape=" + \
                                f"{src_indices.indexed_src_shape}): {err}"
                            self._collect_error(msg, ident=(src, tgt))
                            continue
                else:
                    if val is None:
                        val = value
                    elif np.ndim(value) == 0:
                        if val.size > 1:
                            src = self._conn_global_abs_in2out[tgt]
                            self._collect_error(f"Shape of input '{tgt}', (), doesn't match shape "
                                                f"{val.shape}.", ident=(src, tgt))
                            continue
                    elif np.squeeze(val).shape != np.squeeze(value).shape:
                        src = self._conn_global_abs_in2out[tgt]
                        self._collect_error(f"Shape of input '{tgt}', {value.shape}, doesn't match "
                                            f"shape {val.shape}.", ident=(src, tgt))
                        continue

                    if val is not value:
                        if val.shape:
                            val = np.reshape(value, val.shape)
                        else:
                            val = value

                    if tgt not in vars_to_gather:
                        found_dup = True

                if tgt == chosen_tgt or (chosen_tgt is None and size > max_size):
                    max_size = size
                    info = (tgt, val, False)

                keep_val = val
                val = start_val

        if tgt in vars_to_gather:  # tgt var is remote somewhere (but not distributed)
            owner = vars_to_gather[tgt]
            if owner == self.comm.rank:  # this rank 'owns' the var
                val = keep_val
                self.comm.bcast(val, root=owner)
            else:
                val = self.comm.bcast(None, root=owner)

            info = (tgt, val, False)

        if src_idx_found:  # auto_ivc connected to local vars with src_indices
            self._collect_error("Attaching src_indices to inputs requires that the shape of the "
                                "source variable is known, but the source shape for inputs "
                                f"{src_idx_found} is unknown. You can specify the src shape for "
                                "these inputs by setting 'val' or 'src_shape' in a call to "
                                "set_input_defaults, or by adding an IndepVarComp as the source.",
                                ident=(self.pathname, tuple(src_idx_found)))
            return None

        return info

    def _setup_auto_ivcs(self):
        # only happens at top level
        from openmdao.core.indepvarcomp import _AutoIndepVarComp

        if self.comm.size > 1 and self._mpi_proc_allocator.parallel:
            raise RuntimeError("The top level system must not be a ParallelGroup.")

        # create the IndepVarComp that will contain all auto-ivc outputs
        self._auto_ivc = auto_ivc = _AutoIndepVarComp()
        auto_ivc.name = '_auto_ivc'
        auto_ivc.pathname = auto_ivc.name

        prom2auto = {}
        count = 0
        auto2tgt = {}
        abs2prom = self._var_allprocs_abs2prom['input']
        all_abs2meta = self._var_allprocs_abs2meta['input']
        conns = self._conn_global_abs_in2out
        auto_conns = {}

        for tgt in all_abs2meta:
            if tgt in conns or tgt in self._bad_conn_vars:
                continue

            all_meta = all_abs2meta[tgt]
            if all_meta['distributed']:
                # OpenMDAO currently can't create an automatic IndepVarComp for inputs on
                # distributed components.
                if tgt not in self._bad_conn_vars:
                    prom_name = abs2prom[tgt]
                    promoted_as = f', promoted as "{prom_name}",' if prom_name != tgt else ''
                    raise RuntimeError(f'Distributed component input "{tgt}"'
                                       f'{promoted_as} is not connected.')

            prom = abs2prom[tgt]
            if prom in prom2auto:
                # multiple connected inputs w/o a src. Connect them to the same IVC
                src = prom2auto[prom][0]
                auto_conns[tgt] = src
            else:
                src = f"_auto_ivc.v{count}"
                count += 1
                prom2auto[prom] = (src, tgt)
                auto_conns[tgt] = src

            if src in auto2tgt:
                auto2tgt[src].append(tgt)
            else:
                auto2tgt[src] = [tgt]

        conns.update(auto_conns)
        auto_ivc.auto2tgt = auto2tgt

        vars2gather = self._vars_to_gather

        for src, tgts in auto2tgt.items():
            prom = self._var_allprocs_abs2prom['input'][tgts[0]]
            ret = self._get_auto_ivc_out_val(tgts, vars2gather)
            if ret is None:  # setup error occurred. Try to continue
                continue
            tgt, val, remote = ret
            prom = abs2prom[tgt]
            if prom not in self._group_inputs:
                self._group_inputs[prom] = [{'use_tgt': tgt, 'auto': True, 'path': self.pathname,
                                             'prom': prom}]
            else:
                self._group_inputs[prom][0]['use_tgt'] = tgt
            gmeta = self._group_inputs[prom][0]

            if 'units' in gmeta:
                units = gmeta['units']
            else:
                units = all_abs2meta[tgt]['units']

            if not remote and 'val' in gmeta:
                val = gmeta['val']

            if self.comm.size > 1:
                tgt_local_procs = set()
                # do a preliminary check to avoid the allgather if we can
                for t in tgts:
                    if t in vars2gather:
                        tgt_local_procs.add(vars2gather[t])
                    else:   # t is duplicated in all procs
                        break
                else:
                    if len(tgt_local_procs) < self.comm.size:  # don't have a local var in each proc
                        tgt_local_procs = set()
                        for t in self.comm.allgather(tgt):
                            if t in vars2gather:
                                tgt_local_procs.add(vars2gather[t])
                        if len(tgt_local_procs) > 1:
                            # the 'local' val can only exist on 1 proc (distrib auto_ivcs not
                            # allowed), so must consolidate onto one proc
                            rank = sorted(tgt_local_procs)[0]
                            if rank != self.comm.rank:
                                val = np.zeros(0)
                                remote = True

            relsrc = src.rsplit('.', 1)[-1]
            auto_ivc.add_output(relsrc, val=np.atleast_1d(val), units=units)
            if remote:
                auto_ivc._add_remote(relsrc)

        # have to sort to keep vars in sync because we may be doing bcasts
        for abs_in in sorted(self._var_allprocs_discrete['input']):
            if abs_in not in conns:  # unconnected, so connect the input to an _auto_ivc output
                prom = abs2prom[abs_in]
                val = _UNDEFINED

                if prom in prom2auto:
                    # multiple connected inputs w/o a src. Connect them to the same IVC
                    # check if they have different metadata, and if they do, there must be
                    # a group input defined that sets the default, else it's an error
                    conns[abs_in] = prom2auto[prom][0]
                else:
                    ivc_name = f"_auto_ivc.v{count}"
                    loc_out_name = ivc_name.rsplit('.', 1)[-1]
                    count += 1
                    prom2auto[prom] = (ivc_name, abs_in)
                    conns[abs_in] = ivc_name

                    if abs_in in self._var_abs2prom['input']:  # var is local
                        val = self._var_discrete['input'][abs_in]['val']
                    else:
                        val = None
                    if abs_in in vars2gather:
                        if vars2gather[abs_in] == self.comm.rank:
                            self.comm.bcast(val, root=vars2gather[abs_in])
                        else:
                            val = self.comm.bcast(None, root=vars2gather[abs_in])
                    auto_ivc.add_discrete_output(loc_out_name, val=val)

                src = conns[abs_in]
                if src in auto2tgt:
                    auto2tgt[src].append(abs_in)
                else:
                    auto2tgt[src] = [abs_in]

        if not prom2auto:
            return auto_ivc

        auto_ivc._setup_procs(auto_ivc.pathname, self.comm, self._problem_meta)
        auto_ivc._configure()
        auto_ivc._configure_check()
        auto_ivc._setup_var_data()

        # now update our own data structures based on the new auto_ivc component variables
        old = self._subsystems_allprocs
        self._subsystems_allprocs = allsubs = {}
        allsubs['_auto_ivc'] = _SysInfo(auto_ivc, 0)
        for i, (name, s) in enumerate(old.items()):
            allsubs[name] = s
            s.index = i + 1

        self._subsystems_myproc = [auto_ivc] + self._subsystems_myproc

        io = 'output'  # auto_ivc has only output vars
        old = self._var_allprocs_prom2abs_list[io]
        p2abs = {}
        for name in auto_ivc._var_allprocs_abs2meta[io]:
            p2abs[name] = [name]
        p2abs.update(old)
        self._var_allprocs_prom2abs_list[io] = p2abs

        # set up auto_ivc abs2prom such that promoted name of the auto_ivc output is the same
        # as the promoted name of the input that it is connected to
        abs2prom = self._var_abs2prom[io]
        abs2prom_in = self._var_allprocs_abs2prom['input']
        for n in auto_ivc._var_abs2prom[io]:
            abs2prom[n] = abs2prom_in[auto2tgt[n][0]]

        all_abs2prom = self._var_allprocs_abs2prom[io]
        for n in auto_ivc._var_allprocs_abs2prom[io]:
            all_abs2prom[n] = abs2prom_in[auto2tgt[n][0]]

        self._var_discrete[io].update({'_auto_ivc.' + k: v for k, v in
                                       auto_ivc._var_discrete[io].items()})
        self._var_allprocs_discrete[io].update(auto_ivc._var_allprocs_discrete[io])

        old = self._var_abs2meta[io]
        self._var_abs2meta[io] = {}
        self._var_abs2meta[io].update(auto_ivc._var_abs2meta[io])
        self._var_abs2meta[io].update(old)

        old = self._var_allprocs_abs2meta[io]
        self._var_allprocs_abs2meta[io] = {}
        self._var_allprocs_abs2meta[io].update(auto_ivc._var_allprocs_abs2meta[io])
        self._var_allprocs_abs2meta[io].update(old)

        # add all auto_ivc vars to our _loc_ivcs
        self._ivcs.update(auto_ivc._var_abs2meta[io])

        self._approx_subjac_keys = None  # this will force re-initialization
        self._setup_procs_finished = True

        return auto_ivc

    @collect_errors
    def _resolve_ambiguous_input_meta(self):
        """
        Resolve ambiguous input units and values for auto_ivcs with multiple targets.

        This should only be called on the top level Group.
        """
        all_abs2meta_in = self._var_allprocs_abs2meta['input']
        all_abs2meta_out = self._var_allprocs_abs2meta['output']

        abs2prom = self._var_allprocs_abs2prom['input']
        abs2meta_in = self._var_abs2meta['input']
        all_discrete_outs = self._var_allprocs_discrete['output']
        all_discrete_ins = self._var_allprocs_discrete['input']

        for src, tgts in self._auto_ivc.auto2tgt.items():
            if len(tgts) < 2:
                continue
            if src not in all_discrete_outs:
                smeta = all_abs2meta_out[src]
                sunits = smeta['units'] if 'units' in smeta else None

            sval = self.get_val(src, kind='output', get_remote=True, from_src=False)
            errs = set()

            prom = abs2prom[tgts[0]]
            if prom in self._group_inputs:
                gmeta = self._group_inputs[prom][0]
            else:
                gmeta = {'path': self.pathname, 'prom': prom, 'auto': True}

            for tgt in tgts:
                tval = self.get_val(tgt, kind='input', get_remote=True, from_src=False)

                if tgt in all_discrete_ins:
                    if 'val' not in gmeta and sval != tval:
                        errs.add('val')
                else:
                    tmeta = all_abs2meta_in[tgt]
                    tunits = tmeta['units'] if 'units' in tmeta else None
                    if 'units' not in gmeta and sunits != tunits:

                        # Detect if either Source or Targe units are None.
                        if sunits is None or tunits is None:
                            errs.add('units')

                        elif _find_unit(sunits) != _find_unit(tunits):
                            errs.add('units')

                    if 'val' not in gmeta:
                        if tval.shape == sval.shape:
                            if _has_val_mismatch(tunits, tval, sunits, sval):
                                errs.add('val')
                        else:
                            if all_abs2meta_in[tgt]['has_src_indices'] and tgt in abs2meta_in:
                                if abs2meta_in[tgt]['flat_src_indices']:
                                    srcpart = sval.ravel()[abs2meta_in[tgt]['src_indices'].flat()]
                                else:
                                    srcpart = sval[abs2meta_in[tgt]['src_indices']()]
                                if _has_val_mismatch(tunits, tval, sunits, srcpart):
                                    errs.add('val')

            if errs:
                self._show_ambiguity_msg(prom, errs, tgts)
            elif src not in all_discrete_outs:
                gmeta['units'] = sunits

    def _show_ambiguity_msg(self, prom, metavars, tgts, metadata=None):
        errs = sorted(metavars)
        if metadata is None:
            meta = errs
        else:
            meta = sorted(metadata)
        inputs = sorted(tgts)
        gpath = common_subpath(tgts)
        if gpath == self.pathname:
            g = self
        else:
            g = self._get_subsystem(gpath)
        gprom = None

        # get promoted name relative to g
        if MPI and self.comm.size > 1:
            if g is not None and not g._is_local:
                g = None
            if self.comm.allreduce(int(g is not None)) < self.comm.size:
                # some procs have remote g
                if g is not None:
                    gprom = g._var_allprocs_abs2prom['input'][inputs[0]]
                proms = self.comm.allgather(gprom)
                for p in proms:
                    if p is not None:
                        gprom = p
                        break
        if gprom is None:
            gprom = g._var_allprocs_abs2prom['input'][inputs[0]]

        gname = f"Group named '{gpath}'" if gpath else 'model'
        args = ', '.join([f'{n}=?' for n in errs])
        self._collect_error(f"{self.msginfo}: The following inputs, {inputs}, promoted "
                            f"to '{prom}', are connected but their metadata entries {meta}"
                            f" differ. Call <group>.set_input_defaults('{gprom}', {args}), "
                            f"where <group> is the {gname} to remove the ambiguity.")

    def _ordered_comp_name_iter(self):
        """
        Yield contained component pathnames in order of execution.

        For components within ParallelGroups, true execution order is unknown so components
        will be ordered by rank within a ParallelGroup.
        """
        for s in self._subsystems_myproc:
            if isinstance(s, Group):
                yield from s._ordered_comp_name_iter()
            else:
                yield s.pathname

    def _sorted_sys_iter(self):
        """
        Yield subsystems in sorted order if Problem option allow_post_setup_reorder is True.

        Otherwise, yield subsystems in the order they were added to their parent group.

        Yields
        ------
        System
            A subsystem.
        """
        if self._problem_meta['allow_post_setup_reorder']:
            for s in sorted(self._subsystems_myproc, key=lambda s: s.name):
                yield s
        else:
            yield from self._subsystems_myproc

    def _sorted_sys_iter_all_procs(self):
        """
        Yield subsystem names in sorted order if Problem option allow_post_setup_reorder is True.

        Otherwise, yield subsystem names in the order they were added to their parent group.

        Yields
        ------
        System
            A subsystem.
        """
        if self._problem_meta['allow_post_setup_reorder']:
            for s in sorted(self._subsystems_allprocs):
                yield s
        else:
            yield from self._subsystems_allprocs

    def _all_subsystem_iter(self):
        """
        Iterate over all subsystems, local and nonlocal.

        Yields
        ------
        System
            A subsystem.
        """
        for s, _ in self._subsystems_allprocs.values():
            yield s

    def _get_relevance_modifiers(self, grad_groups, always_opt_comps):
        """
        Collect information from the model that will modify the relevance graph of the model.

        Parameters
        ----------
        grad_groups : set
            Set of groups having nonlinear solvers that use gradients.
        always_opt_comps : set
            Set of components that are to be included in every iteration of the optimization,
            even if they aren't relevant in terms of data flow.
        """
        if self.nonlinear_solver is not None and self.nonlinear_solver.supports['gradients']:
            grad_groups.add(self.pathname)
        elif self.linear_solver is not None and isinstance(self.linear_solver, DirectSolver):
            grad_groups.add(self.pathname)

        for s in self._subsystems_myproc:
            if isinstance(s, Group):
                s._get_relevance_modifiers(grad_groups, always_opt_comps)
            elif s.options['always_opt']:
                always_opt_comps.add(s.pathname)

    @property
    def model_options(self):
        """
        Get the model options from self._problem_meta.

        The user may change the contents of model_options to impact values sent
        to subsystems of this Group.

        Returns
        -------
        dict
            The model options metadata provided by the associated Problem object.
        """
        return self._problem_meta['model_options']

    def _gather_full_data(self):
        """
        Return True if this system should contribute full data to a collective MPI call.

        This prevents sending a lot of unnecessary data across the network when
        the data is duplicated across multiple processes.

        Returns
        -------
        bool
            True if this system should contribute its full data. Otherwise it
            should contribute only an 'empty' version of the data.  What
            'empty' means depends on the structure of the data being gathered.
        """
        if self._mpi_proc_allocator.parallel:
            if self._subsystems_myproc and self._subsystems_myproc[0].comm.rank == 0:
                return self._subsystems_myproc[0]._full_comm is None or \
                    self._subsystems_myproc[0]._full_comm.rank == 0

        return False

    def _get_prom_name(self, abs_name):
        """
        Get promoted name for specified variable.
        """
        abs2prom = self._var_allprocs_abs2prom
        if abs_name in abs2prom['input']:
            return abs2prom['input'][abs_name]
        elif abs_name in abs2prom['output']:
            return abs2prom['output'][abs_name]
        else:
            return abs_name

    def _prom_names_list(self, lst):
        """
        Convert a list of variable names to promoted names.
        """
        return [self._get_prom_name(n) for n in lst]

    def _prom_names_dict(self, dct):
        """
        Convert a dictionary keyed on variable names to be keyed on promoted names.
        """
        return {self._get_prom_name(k): v for k, v in dct.items()}

    def _prom_names_jac(self, jac):
        """
        Convert a nested dict jacobian keyed on variable names to be keyed on promoted names.
        """
        new_jac = {}
        for of in jac:
            new_jac[self._get_prom_name(of)] = of_dict = {}
            for wrt in jac[of]:
                of_dict[self._get_prom_name(wrt)] = jac[of][wrt]

        return new_jac

    def get_design_vars(self, recurse=True, get_sizes=True, use_prom_ivc=True):
        """
        Get the DesignVariable settings from this system.

        Retrieve all design variable settings from the system and, if recurse
        is True, all of its subsystems.

        Parameters
        ----------
        recurse : bool
            If True, recurse through the subsystems and return the path of
            all design vars relative to the this Group.
        get_sizes : bool, optional
            If True, compute the size of each design variable.
        use_prom_ivc : bool
            Use promoted names for inputs, else convert to absolute source names.

        Returns
        -------
        dict
            The design variables defined in the current system and, if
            recurse=True, its subsystems.
        """
        out = super().get_design_vars(recurse=recurse, get_sizes=get_sizes,
                                      use_prom_ivc=use_prom_ivc)
        if recurse:
            abs2prom_in = self._var_allprocs_abs2prom['input']
            abs2prom_out = self._var_allprocs_abs2prom['output']
            if (self.comm.size > 1 and self._mpi_proc_allocator.parallel):

                # For parallel groups, we need to make sure that the design variable dictionary is
                # assembled in the same order under mpi as for serial runs.
                out_by_sys = {}

                for subsys in self._sorted_sys_iter():
                    sub_out = {}
                    name = subsys.name
                    dvs = subsys.get_design_vars(recurse=recurse, get_sizes=get_sizes,
                                                 use_prom_ivc=use_prom_ivc)
                    if use_prom_ivc:
                        # have to promote subsystem prom name to this level
                        sub_pro2abs_in = subsys._var_allprocs_prom2abs_list['input']
                        sub_pro2abs_out = subsys._var_allprocs_prom2abs_list['output']
                        for dv, meta in dvs.items():
                            if dv in sub_pro2abs_in:
                                abs_dv = sub_pro2abs_in[dv][0]
                                sub_out[abs2prom_in[abs_dv]] = meta
                            elif dv in sub_pro2abs_out:
                                abs_dv = sub_pro2abs_out[dv][0]
                                sub_out[abs2prom_out[abs_dv]] = meta
                            else:
                                sub_out[dv] = meta
                    else:
                        sub_out.update(dvs)

                    out_by_sys[name] = sub_out

                out_by_sys_by_rank = self.comm.allgather(out_by_sys)
                all_outs_by_sys = {}
                for outs in out_by_sys_by_rank:
                    for name, meta in outs.items():
                        all_outs_by_sys[name] = meta

                for subsys_name in self._sorted_sys_iter_all_procs():
                    for name, meta in all_outs_by_sys[subsys_name].items():
                        if name not in out:
                            out[name] = meta

            else:

                for subsys in self._sorted_sys_iter():
                    dvs = subsys.get_design_vars(recurse=recurse, get_sizes=get_sizes,
                                                 use_prom_ivc=use_prom_ivc)
                    if use_prom_ivc:
                        # have to promote subsystem prom name to this level
                        sub_pro2abs_in = subsys._var_allprocs_prom2abs_list['input']
                        sub_pro2abs_out = subsys._var_allprocs_prom2abs_list['output']
                        for dv, meta in dvs.items():
                            if dv in sub_pro2abs_in:
                                abs_dv = sub_pro2abs_in[dv][0]
                                out[abs2prom_in[abs_dv]] = meta
                            elif dv in sub_pro2abs_out:
                                abs_dv = sub_pro2abs_out[dv][0]
                                out[abs2prom_out[abs_dv]] = meta
                            else:
                                out[dv] = meta
                    else:
                        out.update(dvs)

        model = self._problem_meta['model_ref']()
        if self is model:
            abs2meta_out = model._var_allprocs_abs2meta['output']
            for outmeta in out.values():
                src = outmeta['source']
                if src in abs2meta_out and "openmdao:allow_desvar" not in abs2meta_out[src]['tags']:
                    prom_src, prom_tgt = outmeta['orig']
                    if prom_src is None:
                        self._collect_error(f"Design variable '{prom_tgt}' is connected to '{src}',"
                                            f" but '{src}' is not an IndepVarComp or ImplicitComp "
                                            "output.")
                    else:
                        self._collect_error(f"Design variable '{prom_src}' is not an IndepVarComp "
                                            "or ImplicitComp output.")

        return out

    def get_responses(self, recurse=True, get_sizes=True, use_prom_ivc=False):
        """
        Get the response variable settings from this system.

        Retrieve all response variable settings from the system as a dict,
        keyed by either absolute variable name, promoted name, or alias name,
        depending on the value of use_prom_ivc and whether the original key was
        a promoted output, promoted input, or an alias.

        Parameters
        ----------
        recurse : bool, optional
            If True, recurse through the subsystems and return the path of
            all responses relative to the this system.
        get_sizes : bool, optional
            If True, compute the size of each response.
        use_prom_ivc : bool
            Translate ivc names to their promoted input names.

        Returns
        -------
        dict
            The responses defined in the current system and, if
            recurse=True, its subsystems.
        """
        out = super().get_responses(recurse=recurse, get_sizes=get_sizes, use_prom_ivc=use_prom_ivc)
        if recurse:
            abs2prom_out = self._var_allprocs_abs2prom['output']
            if self.comm.size > 1 and self._mpi_proc_allocator.parallel:
                # For parallel groups, we need to make sure that the response dictionary is
                # assembled in the same order under mpi as for serial runs.
                out_by_sys = {}

                for subsys in self._sorted_sys_iter():
                    name = subsys.name
                    sub_out = {}

                    resps = subsys.get_responses(recurse=recurse, get_sizes=get_sizes,
                                                 use_prom_ivc=use_prom_ivc)
                    if use_prom_ivc:
                        # have to promote subsystem prom name to this level
                        sub_pro2abs_out = subsys._var_allprocs_prom2abs_list['output']
                        for res, meta in resps.items():
                            if res in sub_pro2abs_out:
                                abs_resp = sub_pro2abs_out[res][0]
                                sub_out[abs2prom_out[abs_resp]] = meta
                            else:
                                sub_out[res] = meta
                    else:
                        for rkey, rmeta in resps.items():
                            if rkey in out:
                                tdict = {'con': 'constraint', 'obj': 'objective'}
                                rpath = rmeta['parent']
                                rname = '.'.join((rpath, rmeta['name'])) if rpath else rkey
                                rtype = tdict[rmeta['type']]
                                ometa = sub_out[rkey]
                                opath = ometa['parent']
                                oname = '.'.join((opath, ometa['name'])) if opath else ometa['name']
                                otype = tdict[ometa['type']]
                                raise NameError(f"The same response alias, '{rkey}' was declared"
                                                f" for {rtype} '{rname}' and {otype} '{oname}'.")
                            sub_out[rkey] = rmeta

                    out_by_sys[name] = sub_out

                out_by_sys_by_rank = self.comm.allgather(out_by_sys)
                all_outs_by_sys = {}
                for outs in out_by_sys_by_rank:
                    for name, meta in outs.items():
                        all_outs_by_sys[name] = meta

                for subsys_name in self._sorted_sys_iter_all_procs():
                    for name, meta in all_outs_by_sys[subsys_name].items():
                        out[name] = meta

            else:
                for subsys in self._sorted_sys_iter():
                    resps = subsys.get_responses(recurse=recurse, get_sizes=get_sizes,
                                                 use_prom_ivc=use_prom_ivc)
                    if use_prom_ivc:
                        # have to promote subsystem prom name to this level
                        sub_pro2abs_out = subsys._var_allprocs_prom2abs_list['output']
                        for res, meta in resps.items():
                            if res in sub_pro2abs_out:
                                out[abs2prom_out[sub_pro2abs_out[res][0]]] = meta
                            else:
                                out[res] = meta
                    else:
                        for rkey, rmeta in resps.items():
                            if rkey in out:
                                tdict = {'con': 'constraint', 'obj': 'objective'}
                                rpath = rmeta['parent']
                                rname = '.'.join((rpath, rmeta['name'])) if rpath else rkey
                                rtype = tdict[rmeta['type']]
                                ometa = out[rkey]
                                opath = ometa['parent']
                                oname = '.'.join((opath, ometa['name'])) if opath else ometa['name']
                                otype = tdict[ometa['type']]
                                raise NameError(f"The same response alias, '{rkey}' was declared"
                                                f" for {rtype} '{rname}' and {otype} '{oname}'.")
                            out[rkey] = rmeta

        return out

    def _get_totals_metadata(self, driver=None, of=None, wrt=None):
        if isinstance(of, str):
            of = [of]
        if isinstance(wrt, str):
            wrt = [wrt]

        if not driver:
            if of is None or wrt is None:
                raise RuntimeError("driver must be specified if of and wrt variables are not "
                                   "provided.")

            if driver is False:  # force to not use any existing desvar or response metadata
                return self._active_responses(of, responses=False), \
                    self._active_desvars(wrt, designvars=False), True

            return self._active_responses(of), self._active_desvars(wrt), True

        has_custom_derivs = False
        list_wrt = list(wrt) if wrt is not None else []
        list_of = list(of) if of is not None else []

        lincons = [d for d, meta in driver._cons.items() if meta['linear']]
        if lincons and list_of == lincons:  # this is for a linear jacobian
            driver_wrt = list(driver._get_lin_dvs())
        else:
            driver_wrt = list(driver._get_nl_dvs())

        if wrt is None:
            wrt = driver_wrt
            if not wrt:
                raise RuntimeError("No design variables were passed to compute_totals and "
                                   "the driver is not providing any.")
        else:
            if list_wrt != driver_wrt:
                wrt_src_names = [driver._designvars[n]['source'] for n in driver_wrt]
                if list_wrt != wrt_src_names:
                    has_custom_derivs = True

        driver_ordered_nl_resp_names = driver._get_ordered_nl_responses()
        if of is None:
            of = driver_ordered_nl_resp_names
            if not of:
                raise RuntimeError("No response variables were passed to compute_totals and "
                                   "the driver is not providing any.")
        else:
            of_src_names = [m['source'] for n, m in driver._responses.items()
                            if n in driver_ordered_nl_resp_names]
            of = list(of)
            if of != driver_ordered_nl_resp_names and of != of_src_names:
                has_custom_derivs = True

        return self._active_responses(of, driver._responses), \
            self._active_desvars(wrt, driver._designvars), has_custom_derivs

    def _active_desvars(self, user_dv_names, designvars=None):
        """
        Return a design variable dictionary.

        Whatever names match the names of design variables in this system will use the metadata
        from the design variable.  For other variables that have not been registered as design
        variables, metadata will be constructed based on variable metadata.

        Parameters
        ----------
        user_dv_names : iter of str
            Iterator of user facing design variable names.
        designvars : dict, None, or False
            Dictionary of design variables.  If None, get_design_vars will be called. If False,
            no design vars will be used.

        Returns
        -------
        dict
            Dictionary of design variables.
        """
        # do this to keep ordering the same as in the user list
        active_dvs = {n: None for n in user_dv_names}

        if designvars is None:
            designvars = self.get_design_vars(recurse=True, get_sizes=True, use_prom_ivc=True)

        if designvars:  # use any matching metadata from existing design vars
            for name, meta in designvars.items():
                if name in active_dvs:
                    active_dvs[name] = meta.copy()
                elif meta['name'] in active_dvs:
                    active_dvs[meta['name']] = meta.copy()
                elif meta['source'] in active_dvs:
                    active_dvs[meta['source']] = meta.copy()

        prom2abs_in = self._var_allprocs_prom2abs_list['input']

        for name, meta in active_dvs.items():
            if meta is None:
                meta = {
                    'parallel_deriv_color': None,
                    'indices': None,
                    'name': name,
                    'cache_linear_solution': False,
                }
                self._update_dv_meta(meta, get_size=True)

                if name in prom2abs_in:
                    meta['ivc_print_name'] = name
                else:
                    meta['ivc_print_name'] = None

                active_dvs[name] = meta

            meta['remote'] = meta['source'] not in self._var_abs2meta['output']

        return active_dvs

    def _active_responses(self, user_response_names, responses=None):
        """
        Return a response dictionary containing the given variables.

        Whatever names match the names of responses in this system, use the metadata
        from the response.  For other variables that have not been registered as responses,
        construct metadata based on variable metadata.

        Parameters
        ----------
        user_response_names : iter of str
            Iterator of user facing response names.  Aliases are allowed.
        responses : dict, None, or False.
            Dictionary of responses.  If None, get_responses will be called. If False,
            no responses will be used.

        Returns
        -------
        dict
            Dictionary of responses.
        """
        # do this to keep ordering the same as in the user list
        active_resps = {n: None for n in user_response_names}

        if responses is None:
            responses = self.get_responses(recurse=True, get_sizes=True, use_prom_ivc=True)

        if responses:
            for name, meta in responses.items():
                if name in active_resps:
                    active_resps[name] = meta.copy()

        for name, meta in active_resps.items():
            if meta is None:
                # no response exists for this name, so create metadata with default values and
                # update size, etc. based on the variable metadata.
                meta = {
                    'parallel_deriv_color': None,
                    'indices': None,
                    'alias': None,
                    'name': name,
                    'cache_linear_solution': False,
                    'linear': False,
                }
                self._update_response_meta(meta, get_size=True)
                active_resps[name] = meta

            meta['remote'] = meta['source'] not in self._var_abs2meta['output']

        return active_resps

    def _get_graph_node_meta(self):
        """
        Return metadata to add to this system's graph node.

        Returns
        -------
        dict
            Metadata for this system's graph node.
        """
        meta = super()._get_graph_node_meta()
        # TODO: maybe set 'implicit' based on whether there are any implicit comps anywhere
        # inside of the group or its children.
        meta['base'] = 'Group'
        return meta


def iter_solver_info(system):
    """
    Return solver information for this System.

    Parameters
    ----------
    system : System
        Return solver information for this System.

    Returns
    -------
    str
        System pathname.
    str
        Class name.
    list of sets of str
        Strongly connected components in this Group's subsystem graph.  If not a Group, this will
        be an empty list.
    str
        Linear solver class name.
    str
        Nonlinear solver class name.
    int
        Linear solver max iterations.
    int
        Nonlinear solver max iterations.
    int
        Number of subsystems that are not part of any strongly connected component. If this
        number is greater than 0 and strongly connected components exist in this group, it
        indicates that this group contains subcycles and that it may be more efficient to
        separate those subcyles into their own groups and apply iterative solvers to them.
    bool
        True if this is a Group, False if it is an ImplicitComponent.
    bool
        True if the linear solver found for this System can solve a cycle or implicit component.
    bool
        True if the nonlinear solver found for this System can solve a cycle or implicit component.
    """
    sccs = []
    missing = 0
    lnmaxiter = nlmaxiter = 1
    nl_can_solve = lin_can_solve = False
    nlslvname = lnslvname = None

    if isinstance(system, Group):
        isgrp = True
        for s in get_sccs_topo(system.compute_sys_graph()):
            if len(s) > 1:
                sccs.append(s)
            else:
                missing += 1
    elif isinstance(system, ImplicitComponent):
        isgrp = False
    else:
        return (system.pathname, system.__class__.__name__, sccs, None, None, 0, 0, 0, False,
                False, False)

    if system.nonlinear_solver:
        if isgrp:
            nl_can_solve = system.nonlinear_solver.can_solve_cycle()
        else:
            nl_can_solve = system.nonlinear_solver.supports['implicit_components']
        nlslvname = system.nonlinear_solver.__class__.__name__
        if 'maxiter' in system.nonlinear_solver.options:
            nlmaxiter = system.nonlinear_solver.options['maxiter']

    if system.linear_solver:
        if isgrp:
            lin_can_solve = system.linear_solver.can_solve_cycle()
        else:
            lin_can_solve = system.linear_solver.supports['implicit_components']
        lnslvname = system.linear_solver.__class__.__name__

    if lnslvname and 'maxiter' in system.linear_solver.options:
        lnmaxiter = system.linear_solver.options['maxiter']

    if not isgrp:
        if lnslvname is None and system._has_solve_linear:
            lnslvname = 'solve_linear'
            lin_can_solve = True
        if nlslvname is None and system._has_solve_nl:
            nlslvname = 'solve_nonlinear'
            nl_can_solve = True

    return (system.pathname, system.__class__.__name__, sccs, lnslvname, nlslvname, lnmaxiter,
            nlmaxiter, missing, isgrp, nl_can_solve, lin_can_solve)<|MERGE_RESOLUTION|>--- conflicted
+++ resolved
@@ -202,16 +202,13 @@
         within this group, keyed by active response.  These determine if contributions
         from all ranks will be added together to get the correct input values when derivatives
         in the larger model are being solved using reverse mode.
-<<<<<<< HEAD
     _auto_ivc_recorders : list
         List of recorders that were added to _auto_ivc before it existed so they can be added
         after _auto_ivc is created.
-=======
     _is_explicit : bool or None
         True if neither this Group nor any of its descendants contains implicit systems or cycles.
     _ivcs : dict
         Dict containing metadata for each independent variable.
->>>>>>> 5bca145e
     _bad_conn_vars : set
         Set of variables involved in invalid connections.
     _sys_graph_cache : dict
@@ -245,12 +242,9 @@
         self._post_components = None
         self._iterated_components = None
         self._fd_rev_xfer_correction_dist = {}
-<<<<<<< HEAD
         self._auto_ivc_recorders = []
-=======
         self._is_explicit = None
         self._ivcs = {}
->>>>>>> 5bca145e
         self._bad_conn_vars = None
         self._sys_graph_cache = None
 
@@ -819,20 +813,6 @@
         # after auto_ivcs have been added, but auto_ivcs can't be added until after we know all of
         # the connections.
         self._setup_global_connections()
-<<<<<<< HEAD
-=======
-        self._setup_dynamic_shapes()
-        self._setup_jax()
-
-        self._top_level_post_connections()
-
-        self._setup_var_sizes()
-
-        self._top_level_post_sizes()
-
-        # determine which connections are managed by which group, and check validity of connections
-        self._setup_connections()
->>>>>>> 5bca145e
 
     def _check_required_connections(self):
         conns = self._conn_global_abs_in2out
@@ -1105,6 +1085,7 @@
         This method is called only on the top level Group.
         """
         self._setup_dynamic_shapes()
+        self._setup_jax()
 
         self._problem_meta['vars_to_gather'] = self._vars_to_gather
 
