--- conflicted
+++ resolved
@@ -1490,60 +1490,28 @@
                             fail = True
 
                 elif src_indices is not None:
-<<<<<<< HEAD
-=======
-                    shape = False
-                    is_slice = _is_slicer_op(src_indices)
-                    if is_slice:
-                        global_size = self._var_allprocs_abs2meta[abs_out]['global_size']
-                        global_shape = self._var_allprocs_abs2meta[abs_out]['global_shape']
-                        src_indices = _slice_indices(src_indices, global_size, global_shape)
-                        shape = True
-                    else:
-                        src_indices = np.atleast_1d(src_indices)
->>>>>>> 42f1d7d1
 
                     if np.prod(src_indices.shape) == 0:
                         continue
 
-                    flat_array_slice_check = not(is_slice and src_indices.size == np.prod(in_shape))
-
-                    if any('flat_src_indices' in subsys._var_abs2meta[name]
-                           for name in subsys._var_abs2meta):
-                        msg = ("%s: flat_src_indices has no effect when using om_slicer to "
-                               "slice array." % (self.msginfo))
-                        simple_warning(msg)
-
-                    # initial dimensions of indices shape must be same shape as target
-<<<<<<< HEAD
-                    for idx_d, inp_d in zip(src_indices.shape, in_shape):
-                        if idx_d != inp_d:
-                            msg = f"{self.msginfo}: The source indices " + \
-                                  f"{src_indices} do not specify a " + \
-                                  f"valid shape for the connection '{abs_out}' to " + \
-                                  f"'{abs_in}'. The target shape is " + \
-                                  f"{in_shape} but indices are {src_indices.shape}."
-                            if self._raise_connection_errors:
-                                raise ValueError(msg)
-                            else:
-                                simple_warning(msg)
-                                fail = True
-                                continue
-=======
+                    flat_array_slice_check = not (meta_in['src_slice'] is not None and
+                                                  src_indices.size == np.prod(in_shape))
+
                     if flat_array_slice_check:
+                        # initial dimensions of indices shape must be same shape as target
                         for idx_d, inp_d in zip(src_indices.shape, in_shape):
                             if idx_d != inp_d:
                                 msg = f"{self.msginfo}: The source indices " + \
-                                    f"{src_indices} do not specify a " + \
-                                    f"valid shape for the connection '{abs_out}' to " + \
-                                    f"'{abs_in}'. The target shape is " + \
-                                    f"{in_shape} but indices are {src_indices.shape}."
+                                      f"{src_indices} do not specify a " + \
+                                      f"valid shape for the connection '{abs_out}' to " + \
+                                      f"'{abs_in}'. The target shape is " + \
+                                      f"{in_shape} but indices are {src_indices.shape}."
                                 if self._raise_connection_errors:
                                     raise ValueError(msg)
                                 else:
                                     simple_warning(msg)
+                                    fail = True
                                     continue
->>>>>>> 42f1d7d1
 
                     # any remaining dimension of indices must match shape of source
                     if len(src_indices.shape) > len(in_shape) and flat_array_slice_check:
