--- conflicted
+++ resolved
@@ -1285,11 +1285,7 @@
             tot = tot[:, wrt_idx[prom_in]]
         return tot
     else:
-<<<<<<< HEAD
-        return -jac_meta['value']
-=======
-        return jac
->>>>>>> 623bc43e
+        return jac_meta['value']
 
 
 def _check_voi_meta(name, parallel_deriv_color, matmat, simul_coloring):
