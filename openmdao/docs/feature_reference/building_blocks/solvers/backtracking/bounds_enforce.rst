
**************
Bounds Enforce
**************

<<<<<<< HEAD
Description of BoundsEnforce.

BoundsEnforce Options
----------------------
=======
The BoundsEnforceLS linesearch only backtracks until variables that violate their upper and lower bounds.

BoundsEnforceLS Options
-----------------------
>>>>>>> ee2469ae

.. embed-options::
    openmdao.solvers.linesearch.backtracking
    BoundsEnforceLS
<<<<<<< HEAD
    options
=======
    options


BoundsEnforceLS Option Examples
-------------------------------

**bound_enforcement**

The BoundsEnforceLS subsolver includes the `bound_enforcement` option in the options dictionary. This option has a dual role:

1. Behavior of the the non-bounded variables when the bounded ones are capped.
2. Direction of the further backtracking.

There are three difference bounds enforcement schemes available in this option.

With "vector" bounds enforcement, the solution in the output vector is pulled back to a point where none of the
variables violate any upper or lower bounds. Further backtracking continues along the Newton gradient direction vector back towards the
initial point.

.. image:: BT1.jpg

With "scalar" bounds enforcement, only the variables that violate their bounds are pulled back to feasible values; the
remaining values are kept at the Newton-stepped point. This changes the direction of the backtracking vector so that
it still moves in the direction of the initial point.

.. image:: BT2.jpg

With "wall" bounds enforcement, only the variables that violate their bounds are pulled back to feasible values; the
remaining values are kept at the Newton-stepped point. Further backtracking only occurs in the direction of the non-violating
variables, so that it will move along the wall.

Note: when using the `BoundsEnforceLS` line search, the `scalar` and `wall` methods are exactly the same because no further
backtracking is performed.

.. image:: BT3.jpg

Here are a few examples of this option:

- bound_enforcement: vector

  The `bound_enforcement` option in the options dictionary is used to specify how the output bounds
  are enforced. When this is set to "vector", the output vector is rolled back along the computed gradient until
  it reaches a point where the earliest bound violation occurred. The backtracking continues along the original
  computed gradient.

.. embed-test::
    openmdao.solvers.linesearch.tests.test_backtracking.TestFeatureLineSearch.test_feature_boundscheck_vector

- bound_enforcement: scalar

  The `bound_enforcement` option in the options dictionary is used to specify how the output bounds
  are enforced. When this is set to "scaler", then the only indices in the output vector that are rolled back
  are the ones that violate their upper or lower bounds. The backtracking continues along the modified gradient.

.. embed-test::
    openmdao.solvers.linesearch.tests.test_backtracking.TestFeatureLineSearch.test_feature_boundscheck_scalar

- bound_enforcement: wall

  The `bound_enforcement` option in the options dictionary is used to specify how the output bounds
  are enforced. When this is set to "wall", then the only indices in the output vector that are rolled back
  are the ones that violate their upper or lower bounds. The backtracking continues along a modified gradient
  direction that follows the boundary of the violated output bounds.

.. embed-test::
    openmdao.solvers.linesearch.tests.test_backtracking.TestFeatureLineSearch.test_feature_boundscheck_wall
>>>>>>> ee2469ae
<|MERGE_RESOLUTION|>--- conflicted
+++ resolved
@@ -3,24 +3,14 @@
 Bounds Enforce
 **************
 
-<<<<<<< HEAD
-Description of BoundsEnforce.
-
-BoundsEnforce Options
-----------------------
-=======
 The BoundsEnforceLS linesearch only backtracks until variables that violate their upper and lower bounds.
 
 BoundsEnforceLS Options
 -----------------------
->>>>>>> ee2469ae
 
 .. embed-options::
     openmdao.solvers.linesearch.backtracking
     BoundsEnforceLS
-<<<<<<< HEAD
-    options
-=======
     options
 
 
@@ -86,5 +76,4 @@
   direction that follows the boundary of the violated output bounds.
 
 .. embed-test::
-    openmdao.solvers.linesearch.tests.test_backtracking.TestFeatureLineSearch.test_feature_boundscheck_wall
->>>>>>> ee2469ae
+    openmdao.solvers.linesearch.tests.test_backtracking.TestFeatureLineSearch.test_feature_boundscheck_wall