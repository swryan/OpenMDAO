{
 "cells": [
  {
   "cell_type": "markdown",
   "metadata": {},
   "source": [
    "# Features\n",
    "\n",
    "OpenMDAO’s fully-supported features are documented here, each in a self-contained context. Any feature documented here, with the exception of those in the Experimental Features section, has been thoroughly tested, and should be considered fully functional.\n",
    "\n",
    "\n",
    "## Core Features\n",
    "\n",
    "- [Working with Components](core_features/working_with_components/main)\n",
    "- [Working with Groups](core_features/working_with_groups/main)\n",
    "- [Working with Derivatives](core_features/working_with_derivatives/main)\n",
    "- [Adding design variables, constraints, and objectives](core_features/adding_desvars_cons_objs/main)\n",
    "- [Running Your Models](core_features/running_your_models/main)\n",
    "- [Controlling Solver Behavior](core_features/controlling_solver_behavior/main)\n",
    "\n",
    "## Building Blocks\n",
    "\n",
    "- [Components](building_blocks/components/components)\n",
    "- [Drivers](building_blocks/drivers/index)\n",
    "- [Solvers](building_blocks/solvers/solvers)\n",
    "- [SurrogateModels](building_blocks/surrogates/index)\n",
    "- [Function Metadata API](building_blocks/func_api.ipynb)\n",
    "\n",
    "## Recording Data\n",
    "\n",
    "- [Solver Recording](recording/solver_recording.ipynb)\n",
    "- [Driver Recording](recording/driver_recording.ipynb)\n",
    "- [Problem Recording](recording/problem_recording.ipynb)\n",
    "- [System Recording](recording/system_recording.ipynb)\n",
    "- [Case Recording Options](recording/case_recording_options.ipynb)\n",
    "- [Case Reader](recording/case_reader.ipynb)\n",
    "- [Getting Data from a Case](recording/case_reader_data.ipynb)\n",
    "- [Getting Metadata from a Recording](recording/case_reader_metadata.ipynb)\n",
    "\n",
    "\n",
    "## Model Visualization\n",
    "\n",
    "- [Basics of Creating N2 Model Visualizations](model_visualization/n2_basics/n2_basics.ipynb)\n",
    "- [Details of the N2 Model Visualizations](model_visualization/n2_details/n2_details.ipynb)\n",
    "- [Metamodel Visualization](model_visualization/meta_model_basics.ipynb)\n",
    "- [View Connections of a Model](model_visualization/view_connections.ipynb)\n",
    "- [View Driver Scaling Information](model_visualization/view_scaling_report.ipynb)\n",
<<<<<<< HEAD
    "- [Reports](model_visualization/reports_system.ipynb)\n",
=======
    "- [View Driver Cases with the CaseViewer](model_visualization/case_viewer_driver_cases.ipynb)\n",
>>>>>>> 72f9e2a3
    "\n",
    "## Debugging\n",
    "\n",
    "- [Listing Variables](debugging/listing_variables.ipynb)\n",
    "- [The Newton Solver Isn’t Converging](debugging/newton_solver_not_converging.ipynb)\n",
    "- [Driver Debug Printing](debugging/debugging_drivers.ipynb)\n",
    "- [Solver Debug Printing](debugging/debugging_solvers.ipynb)\n",
    "- [Profiling and Tracing](debugging/profiling/index.ipynb)\n",
    "- [MPI Detection, Troubleshooting, and Testing](debugging/controlling_mpi.ipynb)\n",
    "\n",
    "## Warning Control\n",
    "\n",
    "- [OpenMDAO Specific Warning Categories](om_specific_warning_categories)\n",
    "- [Filtering Warnings](filtering_warnings)\n",
    "- [Notes for Developers](notes_for_developers)\n",
    "\n",
    "## [Units Definitions](units.ipynb)\n",
    "\n",
    "## Experimental Features\n",
    "\n",
    "- [Determining Variable Shapes at Runtime](experimental/dyn_shapes.ipynb)\n",
    "- [Simultaneous Coloring of Approximated Derivatives](experimental/approx_coloring.ipynb)\n",
    "- [Working with Plugins](experimental/plugins.md)\n"
   ]
  }
 ],
 "metadata": {
  "celltoolbar": "Tags",
  "kernelspec": {
   "display_name": "Python 3",
   "language": "python",
   "name": "python3"
  },
  "language_info": {
   "codemirror_mode": {
    "name": "ipython",
    "version": 3
   },
   "file_extension": ".py",
   "mimetype": "text/x-python",
   "name": "python",
   "nbconvert_exporter": "python",
   "pygments_lexer": "ipython3",
   "version": "3.8.5"
  },
  "orphan": true
 },
 "nbformat": 4,
 "nbformat_minor": 4
}<|MERGE_RESOLUTION|>--- conflicted
+++ resolved
@@ -45,11 +45,8 @@
     "- [Metamodel Visualization](model_visualization/meta_model_basics.ipynb)\n",
     "- [View Connections of a Model](model_visualization/view_connections.ipynb)\n",
     "- [View Driver Scaling Information](model_visualization/view_scaling_report.ipynb)\n",
-<<<<<<< HEAD
     "- [Reports](model_visualization/reports_system.ipynb)\n",
-=======
     "- [View Driver Cases with the CaseViewer](model_visualization/case_viewer_driver_cases.ipynb)\n",
->>>>>>> 72f9e2a3
     "\n",
     "## Debugging\n",
     "\n",
