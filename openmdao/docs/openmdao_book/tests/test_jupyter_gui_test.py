--- conflicted
+++ resolved
@@ -10,13 +10,7 @@
         def test_jupyter_book_docs(self):
             raise unittest.SkipTest("tests require the 'playwright' and 'aiounittest' packages.")
 else:
-<<<<<<< HEAD
-    os.system("playwright install-deps")
-    os.system("playwright install")
-
-=======
     os.system("playwright install --with-deps")
->>>>>>> 66abaa2d
     from .jupyter_gui_test import TestOpenMDAOJupyterBookDocs  # noqa: F401
 
 
