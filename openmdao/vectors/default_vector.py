--- conflicted
+++ resolved
@@ -221,13 +221,8 @@
         """
         self._data = self._data.copy()
 
-<<<<<<< HEAD
-        if Vector._under_complex_step and self._imag_data is not None:
-            self._imag_data = self._imag_data.copy()
-=======
         if self._under_complex_step and self._cplx_data is not None:
             self._cplx_data = self._cplx_data.copy()
->>>>>>> 5afd6a2e
 
     def __iadd__(self, vec):
         """
@@ -244,11 +239,6 @@
             self + vec
         """
         self._data += vec._data
-<<<<<<< HEAD
-        if vec._alloc_complex and Vector._under_complex_step:
-            self._imag_data += vec._imag_data
-=======
->>>>>>> 5afd6a2e
         return self
 
     def __isub__(self, vec):
@@ -266,11 +256,6 @@
             self - vec
         """
         self._data -= vec._data
-<<<<<<< HEAD
-        if vec._alloc_complex and Vector._under_complex_step:
-            self._imag_data -= vec._imag_data
-=======
->>>>>>> 5afd6a2e
         return self
 
     def __imul__(self, val):
@@ -287,17 +272,7 @@
         <Vector>
             self * val
         """
-<<<<<<< HEAD
-        if Vector._under_complex_step:
-            r_val = np.real(val)
-            i_val = np.imag(val)
-            self._data = r_val * self._data + i_val * self._imag_data
-            self._imag_data = r_val * self._imag_data + i_val * self._data
-        else:
-            self._data *= val
-=======
         self._data *= val
->>>>>>> 5afd6a2e
         return self
 
     def add_scal_vec(self, val, vec):
@@ -311,17 +286,7 @@
         vec : <Vector>
             this vector times val is added to self.
         """
-<<<<<<< HEAD
-        if Vector._under_complex_step:
-            r_val = np.real(val)
-            i_val = np.imag(val)
-            self._data += r_val * vec._data + i_val * vec._imag_data
-            self._imag_data += i_val * vec._data + r_val * vec._imag_data
-        else:
-            self._data += val * vec._data
-=======
         self._data += val * vec._data
->>>>>>> 5afd6a2e
 
     def set_vec(self, vec):
         """
@@ -333,11 +298,6 @@
             the vector whose values self is set to.
         """
         self._data[:] = vec._data
-<<<<<<< HEAD
-        if Vector._under_complex_step:
-            self._imag_data[:] = vec._imag_data
-=======
->>>>>>> 5afd6a2e
 
     def set_const(self, val):
         """
