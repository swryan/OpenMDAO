--- conflicted
+++ resolved
@@ -32,7 +32,6 @@
         self.view = None
         self.flat = None
 
-<<<<<<< HEAD
     def set_view(self, data):
         start, end = self.range
         vflat = v = data[start:end]
@@ -41,10 +40,9 @@
 
         self.view = v
         self.flat = vflat
-=======
+
     def __repr__(self):
         return f"VecData(shape={self.shape}, range={self.range})"
->>>>>>> 40914410
 
 
 class Vector(object):
