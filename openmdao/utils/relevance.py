--- conflicted
+++ resolved
@@ -1,11 +1,6 @@
 """
 Class definitions for Relevance and related classes.
 """
-<<<<<<< HEAD
-import os
-
-=======
->>>>>>> ec6c6e95
 from contextlib import contextmanager
 from collections import defaultdict
 
@@ -16,11 +11,7 @@
 from openmdao.utils.array_utils import array_hash
 from openmdao.utils.om_warnings import issue_warning
 
-<<<<<<< HEAD
-_no_relevance = bool(os.environ.get('OPENMDAO_NO_RELEVANCE', ''))
-=======
 _no_relevance = env_truthy('OPENMDAO_NO_RELEVANCE')
->>>>>>> ec6c6e95
 
 
 def get_relevance(model, of, wrt):
