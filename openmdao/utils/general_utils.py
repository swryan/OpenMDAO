"""Some miscellaneous utility functions."""
from __future__ import division

from contextlib import contextmanager
import os
import re
import sys
import math
import warnings
import unittest
from fnmatch import fnmatchcase
from six import string_types, PY2, reraise
from six.moves import range, cStringIO as StringIO

# note: this is a Python 3.3 change, clean this up for OpenMDAO 3.x
try:
    from collections.abc import Iterable
except ImportError:
    from collections import Iterable

import numbers
import json
import importlib

import numpy as np
import openmdao


def warn_deprecation(msg):
    """
    Raise a warning and prints a deprecation message to stdout.

    Parameters
    ----------
    msg : str
        Message that will be printed to stdout.
    """
    # Deprecation warnings need to be printed regardless of debug level
    warnings.simplefilter('always', DeprecationWarning)

    # note, stack level 3 should take us back to original caller.
    simple_warning(msg, DeprecationWarning, stacklevel=3)
    warnings.simplefilter('ignore', DeprecationWarning)


def _warn_simple_format(message, category, filename, lineno, file=None, line=None):
    return '%s:%s: %s:%s\n' % (filename, lineno, category.__name__, message)


def simple_warning(msg, category=UserWarning, stacklevel=2):
    """
    Display a simple warning message without the annoying extra line showing the warning call.

    Parameters
    ----------
    msg : str
        The warning message.
    category : class
        The warning class.
    stacklevel : int
        Number of levels up the stack to identify as the warning location.
    """
    old_format = warnings.formatwarning
    warnings.formatwarning = _warn_simple_format
    try:
        warnings.warn(msg, category, stacklevel)
    finally:
        warnings.formatwarning = old_format


class reset_warning_registry(object):
    """
    Context manager which archives & clears warning registry for duration of context.

    From https://bugs.python.org/file40031/reset_warning_registry.py

    Attributes
    ----------
    _pattern : regex pattern
        Causes manager to only reset modules whose names match this pattern. defaults to ``".*"``.
    """

    #: regexp for filtering which modules are reset
    _pattern = None

    #: dict mapping module name -> old registry contents
    _backup = None

    def __init__(self, pattern=None):
        """
        Initialize all attributes.

        Parameters
        ----------
        pattern : regex pattern
            Causes manager to only reset modules whose names match pattern. defaults to ``".*"``.
        """
        self._pattern = re.compile(pattern or ".*")

    def __enter__(self):
        """
        Enter the runtime context related to this object.

        Returns
        -------
        reset_warning_registry
            This context manager.

        """
        # archive and clear the __warningregistry__ key for all modules
        # that match the 'reset' pattern.
        pattern = self._pattern
        backup = self._backup = {}
        for name, mod in list(sys.modules.items()):
            if pattern.match(name):
                reg = getattr(mod, "__warningregistry__", None)
                if reg:
                    backup[name] = reg.copy()
                    reg.clear()
        return self

    def __exit__(self, exc_type, exc_value, traceback):
        """
        Exit the runtime context related to this object.

        Parameters
        ----------
        exc_type : Exception class
            The type of the exception.
        exc_value : Exception instance
            The exception instance raised.
        traceback : regex pattern
            Traceback object.
        """
        # restore warning registry from backup
        modules = sys.modules
        backup = self._backup
        for name, content in backup.items():
            mod = modules.get(name)
            if mod is None:
                continue
            reg = getattr(mod, "__warningregistry__", None)
            if reg is None:
                setattr(mod, "__warningregistry__", content)
            else:
                reg.clear()
                reg.update(content)

        # clear all registry entries that we didn't archive
        pattern = self._pattern
        for name, mod in list(modules.items()):
            if pattern.match(name) and name not in backup:
                reg = getattr(mod, "__warningregistry__", None)
                if reg:
                    reg.clear()


def ensure_compatible(name, value, shape=None, indices=None):
    """
    Make value compatible with the specified shape or the shape of indices.

    Parameters
    ----------
    name : str
        The name of the value.
    value : float or list or tuple or ndarray or Iterable
        The value of a variable.
    shape : int or tuple or list or None
        The expected or desired shape of the value.
    indices : int or list of ints or tuple of ints or int ndarray or None
        The indices of a source variable, used to determine shape if shape is None.
        If shape is not None, the shape of the indices must match shape.

    Returns
    -------
    ndarray
        The value in a shape compatible with the specified shape and/or indices.
    tuple
        The resulting shape of the value.

    Raises
    ------
    ValueError
        If value cannot be made to conform to shape or if shape and indices
        are incompatible.
    """
    if isinstance(value, Iterable):
        value = np.asarray(value)

    if indices is not None:
        indices = np.atleast_1d(indices)
        ind_shape = indices.shape

    # if shape is not given, infer from value (if not scalar) or indices
    if shape is not None:
        if isinstance(shape, numbers.Integral):
            shape = (shape,)
        elif isinstance(shape, list):
            shape = tuple(shape)
    elif not np.isscalar(value):
        shape = np.atleast_1d(value).shape
    elif indices is not None:
        if len(ind_shape) > 1:
            raise RuntimeError("src_indices for '%s' is not flat, so its input "
                               "shape must be provided. src_indices may contain "
                               "an extra dimension if the connected source is "
                               "not flat, making the input shape ambiguous." %
                               name)
        shape = ind_shape

    if shape is None:
        # shape is not determined, assume the shape of value was intended
        value = np.atleast_1d(value)
        shape = value.shape
    else:
        # shape is determined, if value is scalar assign it to array of shape
        # otherwise make sure value is an array of the determined shape
        if np.isscalar(value) or value.shape == (1,):
            value = np.ones(shape) * value
        else:
            value = np.atleast_1d(value).astype(np.float64)
            if value.shape != shape:
                raise ValueError("Incompatible shape for '%s': "
                                 "Expected %s but got %s." %
                                 (name, shape, value.shape))

    # finally make sure shape of indices is compatible
    if indices is not None and shape != ind_shape[:len(shape)]:
        raise ValueError("Shape of indices does not match shape for '%s': "
                         "Expected %s but got %s." %
                         (name, shape, ind_shape[:len(shape)]))

    return value, shape, indices


def determine_adder_scaler(ref0, ref, adder, scaler):
    r"""
    Determine proper values of adder and scaler based on user arguments.

    Adder and Scaler are used internally because the transformation is
    slightly more efficient.

    Parameters
    ----------
    ref : float or ndarray, optional
        Value of response variable that scales to 1.0 in the driver.
    ref0 : float or ndarray, optional
        Value of response variable that scales to 0.0 in the driver.
    adder : float or ndarray, optional
        Value to add to the model value to get the scaled value. Adder
        is first in precedence.
    scaler : float or ndarray, optional
        Value to multiply the model value to get the scaled value. Scaler
        is second in precedence.

    Returns
    -------
    tuple
        adder and scaler, properly formatted and based on ref/ref0 if provided.

    Raises
    ------
    ValueError
        If both ref/ref0 and adder/scaler were provided.

    Notes
    -----
    The response can be scaled using ref and ref0.
    The argument :code:`ref0` represents the physical value when the scaled value is 0.
    The argument :code:`ref` represents the physical value when the scaled value is 1.
    """
    # Affine scaling cannot be used with scalers/adders
    if ref0 is not None or ref is not None:
        if scaler is not None or adder is not None:
            raise ValueError('Inputs ref/ref0 are mutually exclusive '
                             'with scaler/adder')
        if ref is None:
            ref = 1.0
        if ref0 is None:
            ref0 = 0.0

        # Convert ref/ref0 to scaler/adder so we can scale the bounds
        adder = -ref0
        scaler = 1.0 / (ref + adder)

    else:
        if scaler is None:
            scaler = 1.0
        if adder is None:
            adder = 0.0

    adder = format_as_float_or_array('adder', adder, val_if_none=0.0, flatten=True)
    scaler = format_as_float_or_array('scaler', scaler, val_if_none=1.0, flatten=True)

    return adder, scaler


def set_pyoptsparse_opt(optname, fallback=True):
    """
    For testing, sets the pyoptsparse optimizer using the given optimizer name.

    This may be modified based on the value of OPENMDAO_FORCE_PYOPTSPARSE_OPT.
    This can be used on systems that have SNOPT installed to force them to use
    SLSQP in order to mimic our test machines on travis and appveyor.

    Parameters
    ----------
    optname : str
        Name of pyoptsparse optimizer that is requested by the test.
    fallback : bool
        If True, fall back to SLSQP if optname can't be found

    Returns
    -------
    object
        Pyoptsparse optimizer instance.
    str
        Pyoptsparse optimizer string
    """
    OPT = None
    opt = None
    OPTIMIZER = None
    force = os.environ.get('OPENMDAO_FORCE_PYOPTSPARSE_OPT')
    if force:
        optname = force

    try:
        from mock import Mock
    except ImportError:
        Mock = None

    try:
        from pyoptsparse import OPT

        try:
            opt = OPT(optname)
            OPTIMIZER = optname
        except Exception:
            if fallback and optname != 'SLSQP':
                try:
                    opt = OPT('SLSQP')
                    OPTIMIZER = 'SLSQP'
                except Exception:
                    pass
        else:
            if fallback and Mock and isinstance(opt, Mock):
                try:
                    opt = OPT('SLSQP')
                    OPTIMIZER = 'SLSQP'
                except Exception:
                    pass
    except Exception:
        pass

    if Mock and isinstance(opt, Mock):
        OPT = OPTIMIZER = None

    if not fallback and OPTIMIZER != optname:
        raise unittest.SkipTest("pyoptsparse is not providing %s" % optname)

    return OPT, OPTIMIZER


def format_as_float_or_array(name, values, val_if_none=0.0, flatten=False):
    """
    Format array option values.

    Checks that the given array values are either None, float, or an iterable
    of numeric values. On output all interables of numeric values are
    converted to a flat np.ndarray. If values is scalar, it is converted
    to float.

    Parameters
    ----------
    name : str
        The path of the variable relative to the current system.
    values : float or numpy ndarray or Iterable
        Values of the array option to be formatted to the expected form.
    val_if_none : float or numpy ndarray
        The default value for the option if values is None.
    flatten : bool
        Set to True to flatten any ndarray return.

    Returns
    -------
    float or np.ndarray
        Values transformed to the expected form.

    Raises
    ------
    ValueError
        If values is Iterable but cannot be converted to a numpy ndarray
    TypeError
        If values is scalar, not None, and not a Number.
    """
    # Convert adder to ndarray/float as necessary
    if isinstance(values, np.ndarray):
        if flatten:
            values = values.flatten()
    elif not isinstance(values, string_types) \
            and isinstance(values, Iterable):
        values = np.asarray(values, dtype=float)
        if flatten:
            values = values.flatten()
    elif values is None:
        values = val_if_none
    elif values == float('inf'):
        values = openmdao.INF_BOUND
    elif values == -float('inf'):
        values = -openmdao.INF_BOUND
    elif isinstance(values, numbers.Number):
        values = float(values)
    else:
        raise TypeError('Expected values of {0} to be an Iterable of '
                        'numeric values, or a scalar numeric value. '
                        'Got {1} instead.'.format(name, values))
    return values


class ContainsAll(object):
    """
    A fake dictionary that always reports __contains__(name) to be True.
    """

    def __contains__(self, name):
        """
        Return if the named object is contained.

        Parameters
        ----------
        name : str
            Name of the object being looked up.

        Returns
        -------
        bool
            Always returns True.
        """
        return True


def all_ancestors(pathname, delim='.'):
    """
    Return a generator of pathnames of the starting object and all of its parents.

    Parameters
    ----------
    pathname : str
        Pathname of starting object.
    delim : str
        Delimiter used to split the name
    """
    parts = pathname.split(delim)
    yield parts[0]
    for i in range(2, len(parts) + 1):
        yield delim.join(parts[:i])


def find_matches(pattern, var_list):
    """
    Return list of variable names that match given pattern.

    Parameters
    ----------
    pattern : str
        String pattern
    var_list : list of str
        List of variable names to search for pattern.

    Returns
    -------
    list
        Variable names that match pattern.
    """
    if pattern == '*':
        return var_list
    elif pattern in var_list:
        return [pattern]
    return [name for name in var_list if fnmatchcase(name, pattern)]


def pad_name(name, pad_num=10, quotes=False):
    """
    Pad a string so that they all line up when stacked.

    Parameters
    ----------
    name : str
        The string to pad.
    pad_num : int
        The number of total spaces the string should take up.
    quotes : bool
        If name should be quoted.

    Returns
    -------
    str
        Padded string
    """
    l_name = len(name)
    quotes_len = 2 if quotes else 0
    if l_name + quotes_len < pad_num:
        pad = pad_num - (l_name + quotes_len)
        if quotes:
            pad_str = "'{name}'{sep:<{pad}}"
        else:
            pad_str = "{name}{sep:<{pad}}"
        pad_name = pad_str.format(name=name, sep='', pad=pad)
        return pad_name
    else:
        if quotes:
            return "'{0}'".format(name)
        else:
            return '{0}'.format(name)


def run_model(prob, ignore_exception=False):
    """
    Call `run_model` on problem and capture output.

    Parameters
    ----------
    prob : Problem
        an instance of Problem
    ignore_exception : bool
        Set to True to ignore an exception of any kind.

    Returns
    -------
    string
        output from calling `run_model` on the Problem, captured from stdout
    """
    stdout = sys.stdout
    strout = StringIO()

    sys.stdout = strout
    try:
        prob.run_model()
    except Exception:
        if not ignore_exception:
            exc = sys.exc_info()
            reraise(*exc)
    finally:
        sys.stdout = stdout

    return strout.getvalue()


def run_driver(prob):
    """
    Call `run_driver` on problem and capture output.

    Parameters
    ----------
    prob : Problem
        an instance of Problem

    Returns
    -------
    boolean
        Failure flag; True if failed to converge, False is successful.
    string
        output from calling `run_driver` on the Problem, captured from stdout
    """
    stdout = sys.stdout
    strout = StringIO()

    sys.stdout = strout
    try:
        failed = prob.run_driver()
    finally:
        sys.stdout = stdout

    return failed, strout.getvalue()


@contextmanager
def printoptions(*args, **kwds):
    """
    Context manager for setting numpy print options.

    Set print options for the scope of the `with` block, and restore the old
    options at the end. See `numpy.set_printoptions` for the full description of
    available options. If any invalid options are specified, they will be ignored.

    Parameters
    ----------
    *args : list
        Variable-length argument list.
    **kwds : dict
        Arbitrary keyword arguments.

    Examples
    --------
    >>> with printoptions(precision=2):
    ...     print(np.array([2.0])) / 3
    [0.67]
    The `as`-clause of the `with`-statement gives the current print options:
    >>> with printoptions(precision=2) as opts:
    ...      assert_equal(opts, np.get_printoptions())

    See Also
    --------
    set_printoptions, get_printoptions
    """
    opts = np.get_printoptions()

    # ignore any keyword args that are not valid in this version of numpy
    # e.g. numpy <=1.13 does not have the 'floatmode' option
    kw_opts = dict((key, val) for key, val in kwds.items() if key in opts)

    try:
        np.set_printoptions(*args, **kw_opts)
        yield np.get_printoptions()
    finally:
        np.set_printoptions(**opts)


def do_nothing_context():
    """
    Do nothing.

    Useful when you have a block of code that only requires a context manager sometimes,
    and you don't want to repeat the context managed block.

    Returns
    -------
    contextmanager
        A do nothing context manager.
    """
    def nothing():
        yield None

    return contextmanager(nothing)()


def _byteify(data, ignore_dicts=False):
    """
    Convert any unicode items in a data structure to bytes (object_hook for json load/loads).

    Credit: Mirec Miskuf
    stackoverflow.com/questions/956867/how-to-get-string-objects-instead-of-unicode-from-json

    Parameters
    ----------
    data : any data item or structure
        the data to be converted
    ignore_dicts : bool
        a flag to prevent recursion on dicts that have already been byteified.
        False when object_hook passes a new dict to byteify, True at all other times.

    Returns
    -------
    data item or structure
        data item or structure with unicode converted to bytes
    """
    # if this is a unicode string, return its string representation
    if isinstance(data, unicode):
        return data.encode('utf-8')

    # if this is a list of values, return list of byteified values
    if isinstance(data, list):
        return [_byteify(item, ignore_dicts=True) for item in data]

    # if this is a dictionary, return dictionary of byteified keys and values
    # but only if we haven't already byteified it
    if isinstance(data, dict) and not ignore_dicts:
        return {
            _byteify(key, ignore_dicts=True): _byteify(value, ignore_dicts=True)
            for key, value in data.iteritems()
        }

    # if it's anything else, return it in its original form
    return data


def json_load_byteified(file_handle):
    """
    Load data from a JSON file, converting unicode to bytes if Python version is 2.x.

    Intended for use only with Python 2.x, behaves the same as json.load() under Python 3.x.

    Parameters
    ----------
    file_handle : file
        file containing the data to be converted

    Returns
    -------
    data item or structure
        data item or structure with unicode converted to bytes
    """
    if PY2:
        return _byteify(json.load(file_handle, object_hook=_byteify), ignore_dicts=True)
    else:
        return json.load(file_handle)


def json_loads_byteified(json_str):
    """
    Load data from a JSON string, converting unicode to bytes if Python version is 2.x.

    Intended for use only with Python 2.x, behaves the same as json.loads() under Python 3.x.

    Parameters
    ----------
    json_str : str
        text string containing json encoded data

    Returns
    -------
    data item or structure
        data item or structure with unicode converted to bytes
    """
    if PY2:
        return _byteify(json.loads(json_str, object_hook=_byteify), ignore_dicts=True)
    else:
        return json.loads(json_str)


def remove_whitespace(s, right=False, left=False):
    """
    Remove white-space characters from the given string.

    If neither right nor left is specified (the default),
    then all white-space is removed.

    Parameters
    ----------
    s : str
        The string to be modified.
    right : bool
        If True, remove white-space from the end of the string.
    left : bool
        If True, remove white-space from the beginning of the string.

    Returns
    -------
    str
        The string with white-space removed.
    """
    if not left and not right:
        return re.sub(r"\s+", "", s, flags=re.UNICODE)
    elif right and left:
        return re.sub(r"^\s+|\s+$", "", s, flags=re.UNICODE)
    elif right:
        return re.sub(r"\s+$", "", s, flags=re.UNICODE)
    else:  # left
        return re.sub(r"^\s+", "", s, flags=re.UNICODE)


_badtab = r'`~@#$%^&*()[]{}-+=|\/?<>,.:;'
if PY2:
    import string
    _transtab = string.maketrans(_badtab, '_' * len(_badtab))
else:
    _transtab = str.maketrans(_badtab, '_' * len(_badtab))


def str2valid_python_name(s):
    """
    Translate a given string into a valid python variable name.

    Parameters
    ----------
    s : str
        The string to be translated.

    Returns
    -------
    str
        The valid python name string.
    """
    return s.translate(_transtab)


_container_classes = (list, tuple, set)


def make_serializable(o):
    """
    Recursively convert numpy types to native types for JSON serialization.

    Parameters
    ----------
    o : object
        the object to be converted

    Returns
    -------
    object
        The converted object.
    """
    if isinstance(o, _container_classes):
        return [make_serializable(item) for item in o]
    elif isinstance(o, np.ndarray):
        return o.tolist()
    elif isinstance(o, np.number):
        return o.item()
    elif hasattr(o, '__dict__'):
        return o.__class__.__name__
    else:
        return o


def make_set(str_data, name=None):
    """
    Construct a set containing the specified character strings.

    Parameters
    ----------
    str_data : None, str, or list of strs
        Character string(s) to be included in the set.

    name : str, optional
        A name to be used in error messages.

    Returns
    -------
    set
        A set of character strings.
    """
    if not str_data:
        return set()
    elif isinstance(str_data, str):
        return {str_data}
    elif isinstance(str_data, set):
        return str_data
    elif isinstance(str_data, list):
        return set(str_data)
    elif name:
        raise TypeError("The {} argument should be str, set, or list: {}".format(name, str_data))
    else:
        raise TypeError("The argument should be str, set, or list: {}".format(str_data))


def match_includes_excludes(name, prom_name, includes, excludes):
    """
    Check to see if the variable names pass through the includes and excludes filter.

    Parameters
    ----------
    name : str
        Unpromoted variable name to be checked for match.
    prom_name : str
        Promoted variable name to be checked for match.
    includes : None or list_like
        List of glob patterns for name to include in the filtering.
    excludes : None or list_like
        List of glob patterns for name to exclude in the filtering.

    Returns
    -------
    bool
        Return True if the name passes through the filtering of includes and excludes.
    """
    # Process includes
    if includes is not None:
        for pattern in includes:
            if fnmatchcase(name, pattern) or fnmatchcase(prom_name, pattern):
                break
        else:  # didn't find any match
            return False

    # Process excludes
    if excludes is not None:
        match = False
        for pattern in excludes:
            if fnmatchcase(name, pattern) or fnmatchcase(prom_name, pattern):
                match = True
                break
        return not match

    return True


<<<<<<< HEAD
def excludes_filter(name_iter, excludes):
    for name in name_iter:
        for pattern in excludes:
            if fnmatchcase(name, pattern):
                break
        else:
            yield name


def includes_filter(name_iter, includes):
    for name in name_iter:
        for pattern in includes:
            if fnmatchcase(name, pattern):
                yield name
=======
def env_truthy(env_var):
    """
    Return True if the given environment variable is 'truthy'.

    Parameters
    ----------
    env_var : str
        The name of the environment variable.

    Returns
    -------
    bool
        True if the specified environment variable is 'truthy'.
    """
    return os.environ.get(env_var, '0').lower() not in ('0', 'false', 'no', '')
>>>>>>> c75c0cc5
<|MERGE_RESOLUTION|>--- conflicted
+++ resolved
@@ -874,22 +874,6 @@
     return True
 
 
-<<<<<<< HEAD
-def excludes_filter(name_iter, excludes):
-    for name in name_iter:
-        for pattern in excludes:
-            if fnmatchcase(name, pattern):
-                break
-        else:
-            yield name
-
-
-def includes_filter(name_iter, includes):
-    for name in name_iter:
-        for pattern in includes:
-            if fnmatchcase(name, pattern):
-                yield name
-=======
 def env_truthy(env_var):
     """
     Return True if the given environment variable is 'truthy'.
@@ -904,5 +888,4 @@
     bool
         True if the specified environment variable is 'truthy'.
     """
-    return os.environ.get(env_var, '0').lower() not in ('0', 'false', 'no', '')
->>>>>>> c75c0cc5
+    return os.environ.get(env_var, '0').lower() not in ('0', 'false', 'no', '')