--- conflicted
+++ resolved
@@ -117,21 +117,13 @@
         # Test with a single element iterator
         meta_iter = iter([('var1', {'size': 5})])
         result = list(meta2range_iter(meta_iter))
-<<<<<<< HEAD
-        self.assertEqual(result, [('var1', (0, 5))])
-=======
         self.assertEqual(result, [('var1', 0, 5)])
->>>>>>> c034e2d6
 
     def test_meta2range_iter_multiple(self):
         # Test with multiple elements
         meta_iter = iter([('var1', {'size': 5}), ('var2', {'size': 3}), ('var3', {'size': 7})])
         result = list(meta2range_iter(meta_iter))
-<<<<<<< HEAD
-        self.assertEqual(result, [('var1', (0, 5)), ('var2', (5, 8)), ('var3', (8, 15))])
-=======
         self.assertEqual(result, [('var1', 0, 5), ('var2', 5, 8), ('var3', 8, 15)])
->>>>>>> c034e2d6
 
     def test_meta2range_iter_missing_size(self):
         # Test with missing size in metadata
@@ -143,48 +135,30 @@
         # Test with sizes of zero
         meta_iter = iter([('var1', {'size': 0}), ('var2', {'size': 0}), ('var3', {'size': 0})])
         result = list(meta2range_iter(meta_iter))
-<<<<<<< HEAD
-        self.assertEqual(result, [('var1', (0, 0)), ('var2', (0, 0)), ('var3', (0, 0))])
-=======
         self.assertEqual(result, [('var1', 0, 0), ('var2', 0, 0), ('var3', 0, 0)])
->>>>>>> c034e2d6
 
     def test_meta2range_iter_mixed_sizes(self):
         # Test with mixed sizes of zero and nonzero
         meta_iter = iter([('var1', {'size': 0}), ('var2', {'size': 5}), ('var3', {'size': 0})])
         result = list(meta2range_iter(meta_iter))
-<<<<<<< HEAD
-        self.assertEqual(result, [('var1', (0, 0)), ('var2', (0, 5)), ('var3', (5, 5))])
-=======
         self.assertEqual(result, [('var1', 0, 0), ('var2', 0, 5), ('var3', 5, 5)])
->>>>>>> c034e2d6
 
     def test_meta2range_iter_with_subset(self):
         # Test with subset of variables
         meta_iter = iter([('var1', {'size': 5}), ('var2', {'size': 3}), ('var3', {'size': 7})])
         subset = ['var1', 'var3']
         result = list(meta2range_iter(meta_iter, subset=subset))
-<<<<<<< HEAD
-        self.assertEqual(result, [('var1', (0, 5)), ('var3', (8, 15))])
-=======
         self.assertEqual(result, [('var1', 0, 5), ('var3', 8, 15)])
->>>>>>> c034e2d6
 
     def test_meta2range_iter_subset_missing_var(self):
         # Test with subset containing non-existent variable
         meta_iter = iter([('var1', {'size': 5}), ('var2', {'size': 3})])
         subset = ['var1', 'var3']
-<<<<<<< HEAD
-        with self.assertRaises(KeyError):
-            list(meta2range_iter(meta_iter, subset=subset))
-
-=======
         with self.assertRaises(KeyError) as ctx:
             list(meta2range_iter(meta_iter, subset=subset))
 
         self.assertEqual(ctx.exception.args[0], "In meta2range_iter, subset members ['var3'] not found.")
 
->>>>>>> c034e2d6
     def test_meta2range_iter_empty_subset(self):
         # Test with empty subset
         meta_iter = iter([('var1', {'size': 5}), ('var2', {'size': 3}), ('var3', {'size': 7})])
