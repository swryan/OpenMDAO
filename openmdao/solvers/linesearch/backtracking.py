"""
A few different backtracking line search subsolvers.

BoundsEnforceLS - Only checks bounds and enforces them by one of three methods.
ArmijoGoldsteinLS -- Like above, but terminates with the ArmijoGoldsteinLS condition.

"""
from __future__ import print_function

import sys
import numpy as np
from six import iteritems, reraise

from openmdao.core.analysis_error import AnalysisError
from openmdao.solvers.solver import NonlinearSolver
from openmdao.recorders.recording_iteration_stack import Recording


def _print_violations(unknowns, lower, upper):
    """
    Print out which variables exceed their bounds.

    Parameters
    ----------
    unknowns : Vector
        Vector containing the unknowns.
    lower : Vector
        Vector containing the lower bounds.
    upper : Vector
        Vector containing the upper bounds.
    """
    for name, val in iteritems(unknowns._views_flat):
        if any(val > upper._views_flat[name]):
            print("'%s' exceeds upper bounds" % name)
            print("  Val:", val)
            print("  Upper:", upper._views_flat[name], '\n')

        if any(val < lower._views_flat[name]):
            print("'%s' exceeds lower bounds" % name)
            print("  Val:", val)
            print("  Lower:", lower._views_flat[name], '\n')


class BoundsEnforceLS(NonlinearSolver):
    """
    Bounds enforcement only.

    Not so much a linesearch; just check the bounds and if they are violated, then pull back to a
    non-violating point and evaluate.

    Attributes
    ----------
    _do_subsolve : bool
        Flag used by parent solver to tell the line search whether to solve subsystems while
        backtracking.
    """

    SOLVER = 'LS: BCHK'

    def __init__(self, **kwargs):
        """
        Initialize all attributes.

        Parameters
        ----------
        **kwargs : dict
            Options dictionary.
        """
        super(BoundsEnforceLS, self).__init__(**kwargs)

        # Parent solver sets this to control whether to solve subsystems.
        self._do_subsolve = False

    def _declare_options(self):
        """
        Declare options before kwargs are processed in the init method.
        """
        super(BoundsEnforceLS, self)._declare_options()
        opt = self.options
        opt.declare(
            'bound_enforcement', default='vector', values=['vector', 'scalar', 'wall'],
            desc="If this is set to 'vector', then the output vector is backtracked to the "
            "first point where violation occured. If it is set to 'scalar' or 'wall', then only "
            "the violated variables are backtracked to their point of violation.")
        opt.declare('print_bound_enforce', default=False,
                    desc="Set to True to print out names and values of variables that are pulled "
                    "back to their bounds.")

        # Remove unused options from base options here, so that users
        # attempting to set them will get KeyErrors.
        opt.undeclare("atol")
        opt.undeclare("rtol")
        opt.undeclare("maxiter")
        opt.undeclare("err_on_maxiter")

    def _run_iterator(self):
        """
        Run the iterative solver.
        """
        self._iter_count = 0
        system = self._system

        u = system._outputs
        du = system._vectors['output']['linear']

        self._run_apply()

        norm0 = self._iter_get_norm()
        if norm0 == 0.0:
            norm0 = 1.0
        self._norm0 = norm0
        u += du

        if self.options['print_bound_enforce']:
            _print_violations(u, system._lower_bounds, system._upper_bounds)

        with Recording('BoundsEnforceLS', self._iter_count, self) as rec:
            if self.options['bound_enforcement'] == 'vector':
                u._enforce_bounds_vector(du, 1.0, system._lower_bounds, system._upper_bounds)
            elif self.options['bound_enforcement'] == 'scalar':
                u._enforce_bounds_scalar(du, 1.0, system._lower_bounds, system._upper_bounds)
            elif self.options['bound_enforcement'] == 'wall':
                u._enforce_bounds_wall(du, 1.0, system._lower_bounds, system._upper_bounds)

            self._run_apply()
            norm = self._iter_get_norm()
            # With solvers, we want to record the norm AFTER
            # the call, but the call needs to
            # be wrapped in the with for stack purposes,
            # so we locally assign  norm & norm0 into the class.
            rec.abs = norm
            rec.rel = norm / norm0

        self._mpi_print(self._iter_count, norm, norm / norm0)


class ArmijoGoldsteinLS(NonlinearSolver):
    """
    Backtracking line search that terminates using the Armijo-Goldstein condition..

    Attributes
    ----------
    _analysis_error_raised : bool
        Flag is set to True if a subsystem raises an AnalysisError.
    _do_subsolve : bool
        Flag used by parent solver to tell the line search whether to solve subsystems while
        backtracking.
    """

    SOLVER = 'LS: AG'

    def __init__(self, **kwargs):
        """
        Initialize all attributes.

        Parameters
        ----------
        **kwargs : dict
            Options dictionary.
        """
        super(ArmijoGoldsteinLS, self).__init__(**kwargs)

        # Parent solver sets this to control whether to solve subsystems.
        self._do_subsolve = False

        self._analysis_error_raised = False

    def _iter_initialize(self):
        """
        Perform any necessary pre-processing operations.

        Returns
        -------
        float
            initial error.
        float
            error at the first iteration.
        """
        system = self._system
        self.alpha = self.options['alpha']

        u = system._outputs
        du = system._vectors['output']['linear']
        self.alpha = 1.

        self._run_apply()
        norm0 = self._iter_get_norm()
        if norm0 == 0.0:
            norm0 = 1.0

        u.add_scal_vec(self.alpha, du)
        # self.alpha /= self.options['rho']

        if self.options['print_bound_enforce']:
            _print_violations(u, system._lower_bounds, system._upper_bounds)

        if self.options['bound_enforcement'] == 'vector':
            u._enforce_bounds_vector(du, self.alpha, system._lower_bounds, system._upper_bounds)
        elif self.options['bound_enforcement'] == 'scalar':
            u._enforce_bounds_scalar(du, self.alpha, system._lower_bounds, system._upper_bounds)
        elif self.options['bound_enforcement'] == 'wall':
            u._enforce_bounds_wall(du, self.alpha, system._lower_bounds, system._upper_bounds)

        try:
            cache = self._solver_info.save_cache()

            self._run_apply()
            norm = self._iter_get_norm()

        except AnalysisError as err:
            self._solver_info.restore_cache(cache)

            if self.options['retry_on_analysis_error']:
                self._analysis_error_raised = True
            else:
                exc = sys.exc_info()
                reraise(*exc)

            norm = np.nan

        return norm0, norm

    def _declare_options(self):
        """
        Declare options before kwargs are processed in the init method.
        """
        super(ArmijoGoldsteinLS, self)._declare_options()
        opt = self.options
        opt['maxiter'] = 5
        opt.declare('c', default=0.1, desc="Slope parameter for line of sufficient decrease. The "
                    "larger the step, the more decrease is required to terminate the line search. "
                    "This parameter is 'c' in: '||res_k|| < ||res_0|| (1 - c * alpha)' for the "
                    "termination criterion.")
        opt.declare(
            'bound_enforcement', default='vector', values=['vector', 'scalar', 'wall'],
            desc="If this is set to 'vector', the entire vector is backtracked together " +
                 "when a bound is violated. If this is set to 'scalar', only the violating " +
                 "entries are set to the bound and then the backtracking occurs on the vector " +
                 "as a whole. If this is set to 'wall', only the violating entries are set " +
                 "to the bound, and then the backtracking follows the wall - i.e., the " +
                 "violating entries do not change during the line search.")
        opt.declare('rho', default=0.5, lower=0.0, upper=1.0, desc="Backtracking multiplier.")
        opt.declare('alpha', default=1.0, desc="Initial line search step.")
        opt.declare('print_bound_enforce', default=False,
                    desc="Set to True to print out names and values of variables that are pulled "
                    "back to their bounds.")
        opt.declare('retry_on_analysis_error', default=True,
                    desc="Backtrack and retry if an AnalysisError is raised.")

    def _iter_execute(self):
        """
        Perform the operations in the iteration loop.
        """
        self._analysis_error_raised = False
        system = self._system
        # u = system._outputs
        # du = system._vectors['output']['linear']

        # u.add_scal_vec(-self.alpha, du)
        # self.alpha *= self.options['rho']
        # u.add_scal_vec(self.alpha, du)

        # Hybrid newton support.
        if self._do_subsolve and self._iter_count > 0:
        # if False:

            self._solver_info.append_solver()

            try:
                cache = self._solver_info.save_cache()

                for isub, subsys in enumerate(system._subsystems_allprocs):
                    system._transfer('nonlinear', 'fwd', isub)

                    if subsys in system._subsystems_myproc:
                        subsys._solve_nonlinear()

                system._apply_nonlinear()

            except AnalysisError as err:
                self._solver_info.restore_cache(cache)

                if self.options['retry_on_analysis_error']:
                    self._analysis_error_raised = True

                else:
                    exc = sys.exc_info()
                    reraise(*exc)

            finally:
                self._solver_info.pop()

        else:
            system._apply_nonlinear()


    def _run_iterator(self):
        """
        Run the iterative solver.
        """
        maxiter = self.options['maxiter']
        atol = self.options['atol']
        rtol = self.options['rtol']
        c = self.options['c']

        system = self._system
        u = system._outputs
        du = system._vectors['output']['linear']


        self._iter_count = 0
        norm0, norm = self._iter_initialize()
        self._norm0 = norm0
        # self._mpi_print(self._iter_count, norm, norm / norm0)

        # u.add_scal_vec(self.alpha, du)
        # self._iter_execute()
        # self._mpi_print(self._iter_count, norm, self.alpha)

        # Further backtracking if needed.
        # The Armijo-Goldstein is basically a slope comparison --actual vs predicted.
        # We don't have an actual gradient, but we have the Newton vector that should
        # take us to zero, and our "runs" are the same, and we can just compare the
        # "rise".
        # while self._iter_count < maxiter and (((norm0 - norm) < c * self.alpha * norm0) or
        #                                       self._analysis_error_raised):
        while self._iter_count < maxiter and ((norm > norm0 - c * self.alpha * norm0) or self._analysis_error_raised):
            # print('foobar', norm, norm0)
            with Recording('ArmijoGoldsteinLS', self._iter_count, self) as rec:

                u.add_scal_vec(-self.alpha, du)
                if self._iter_count > 0:
                    self.alpha *= self.options['rho']
                u.add_scal_vec(self.alpha, du)


                try:
                    self._iter_execute()
                    self._iter_count += 1
                    cache = self._solver_info.save_cache()

                    # self._run_apply()
                    norm = self._iter_get_norm()

                    # With solvers, we want to report the norm AFTER
                    # the iter_execute call, but the i_e call needs to
                    # be wrapped in the with for stack purposes.
                    rec.abs = norm
                    rec.rel = norm / norm0

                except AnalysisError as err:
                    self._solver_info.restore_cache(cache)

                    if self.options['retry_on_analysis_error']:
                        self._analysis_error_raised = True
                        rec.abs = np.nan
                        rec.rel = np.nan

                    else:
                        exc = sys.exc_info()
                        reraise(*exc)

<<<<<<< HEAD
            # print('foo', norm , norm0, norm0 - c * self.alpha * norm0)
            # self._mpi_print(self._iter_count, norm, norm / norm0)
            self._mpi_print(self._iter_count, norm, self.alpha)
            # print(3*'\n')
        fail = (np.isinf(norm) or np.isnan(norm) or
                (norm > atol and norm / norm0 > rtol))

        return fail, norm, norm / norm0
=======
            self._mpi_print(self._iter_count, norm, norm / norm0)
>>>>>>> 086a6685
<|MERGE_RESOLUTION|>--- conflicted
+++ resolved
@@ -360,15 +360,5 @@
                         exc = sys.exc_info()
                         reraise(*exc)
 
-<<<<<<< HEAD
-            # print('foo', norm , norm0, norm0 - c * self.alpha * norm0)
-            # self._mpi_print(self._iter_count, norm, norm / norm0)
+            self._mpi_print(self._iter_count, norm, norm / norm0)
             self._mpi_print(self._iter_count, norm, self.alpha)
-            # print(3*'\n')
-        fail = (np.isinf(norm) or np.isnan(norm) or
-                (norm > atol and norm / norm0 > rtol))
-
-        return fail, norm, norm / norm0
-=======
-            self._mpi_print(self._iter_count, norm, norm / norm0)
->>>>>>> 086a6685
