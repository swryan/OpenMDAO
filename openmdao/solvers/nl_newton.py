--- conflicted
+++ resolved
@@ -96,17 +96,6 @@
             norm.
         """
         system = self._system
-<<<<<<< HEAD
-
-        # Hybrid newton support.
-        if self.options['solve_subsystems'] and self._iter_count <= self.options['max_sub_solves']:
-            for isub, subsys in enumerate(system._subsystems_allprocs):
-                system._transfer('nonlinear', 'fwd', isub)
-                if subsys in system._subsystems_myproc:
-                    subsys._solve_nonlinear()
-
-=======
->>>>>>> 3efbe1f5
         system._apply_nonlinear()
         return system._residuals.get_norm()
 
@@ -141,8 +130,7 @@
         # Hybrid newton support.
         if self.options['solve_subsystems'] and self._iter_count <= self.options['max_sub_solves']:
             for isub, subsys in enumerate(system._subsystems_allprocs):
-                system._transfers['fwd', isub](system._inputs,
-                                               system._outputs, 'fwd')
+                system._transfer('nonlinear', 'fwd', isub)
 
                 if subsys in system._subsystems_myproc:
                     subsys._solve_nonlinear()
