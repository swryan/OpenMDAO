--- conflicted
+++ resolved
@@ -64,11 +64,8 @@
 
         self._name = ''
         self._recorders = []
-<<<<<<< HEAD
         self._comm = None
-=======
         self._color = None
->>>>>>> 8e34bea5
 
     def _declare_options(self):
         """
